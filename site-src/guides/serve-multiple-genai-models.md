--- conflicted
+++ resolved
@@ -6,14 +6,10 @@
 You can then route requests based on the model name (such as "chatbot" and "recommender") and the `Criticality` property.
 
 ## How
-<<<<<<< HEAD
 The following diagram illustrates how an Inference Gateway routes requests to different models based on the model name.
-=======
-The following diagram illustrates how Gateway API Inference Extension routes requests to different models based on the model name.
-The model name is extarcted by [Body-Based routing](https://github.com/kubernetes-sigs/gateway-api-inference-extension/blob/main/pkg/bbr/README.md)
+The model name is extracted by [Body-Based routing](https://github.com/kubernetes-sigs/gateway-api-inference-extension/blob/main/pkg/bbr/README.md)
  from the request body to the header. The header is then matched to dispatch
  requests to different `InferencePool` (and their EPPs) instances.
->>>>>>> 33cda4b2
 ![Serving multiple generative AI models](../images/serve-mul-gen-AI-models.png)
 
 This example illustrates a conceptual example regarding how to use the `HTTPRoute` object to route based on model name like “chatbot” or “recommender” to `InferencePool`.
