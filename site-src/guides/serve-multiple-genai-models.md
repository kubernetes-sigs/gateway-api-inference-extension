--- conflicted
+++ resolved
@@ -1,15 +1,8 @@
 # Serve multiple generative AI models
 
 A company wants to deploy multiple large language models (LLMs) to a cluster to serve different workloads.
-<<<<<<< HEAD
 For example, they might want to deploy a Gemma3 model for a chatbot interface and a DeepSeek model for a recommendation application (or as in the example in this guide, a combination of a Llama3 model and a smaller Phi4 model).. You may choose to locate these 2 models at 2 different L7 url paths and follow the steps described in the [`Getting started`](index.md) guide for each such model as already described. However you may also need to serve multiple models located at the same L7 url path and rely on parsing information such as
 the Model name in the LLM prompt requests as defined in the OpenAI API format which is commonly used by most models. For such Model-aware routing, you can use the Body-Based Routing feature as described in this guide. 
-=======
-For example, they might want to deploy a Gemma3 model for a chatbot interface and a DeepSeek model for a recommendation application.
-The company needs to ensure optimal serving performance for these LLMs.
-By using an Inference Gateway, you can deploy these LLMs on your cluster with your chosen accelerator configuration in an `InferencePool`.
-You can then route requests based on the model name (such as `chatbot` and `recommender`).
->>>>>>> 0a282083
 
 ## How
 
