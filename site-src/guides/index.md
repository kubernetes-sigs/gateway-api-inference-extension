# Getting started with an Inference Gateway

??? example "Experimental"

    This project is still in an alpha state and breaking changes may occur in the future.


This quickstart guide is intended for engineers familiar with k8s and model servers (vLLM in this instance). The goal of this guide is to get an Inference Gateway up and running!

## **Prerequisites**

A cluster with:
  - Support for services of type `LoadBalancer`. For kind clusters, follow [this guide](https://kind.sigs.k8s.io/docs/user/loadbalancer)
  to get services of type LoadBalancer working.
  - Support for [sidecar containers](https://kubernetes.io/docs/concepts/workloads/pods/sidecar-containers/) (enabled by default since Kubernetes v1.29)
  to run the model server deployment.

Tooling:
  - [Helm](https://helm.sh/docs/intro/install/) installed

## **Steps**

### Deploy Sample Model Server

   Three options are supported for running the model server:

   1. GPU-based model server.
      Requirements: a Hugging Face access token that grants access to the model [meta-llama/Llama-3.1-8B-Instruct](https://huggingface.co/meta-llama/Llama-3.1-8B-Instruct).

   1. CPU-based model server (not using GPUs).
      The sample uses the model [Qwen/Qwen2.5-1.5B-Instruct](https://huggingface.co/Qwen/Qwen2.5-1.5B-Instruct).

   1. [vLLM Simulator](https://github.com/llm-d/llm-d-inference-sim/tree/main) model server (not using GPUs).
      The sample is configured to simulate the [meta-llama/Llama-3.1-8B-Instruct](https://huggingface.co/meta-llama/Llama-3.1-8B-Instruct) model.

   Choose one of these options and follow the steps below. Please do not deploy more than one, as the deployments have the same name and will override each other.

=== "GPU-Based Model Server"

      For this setup, you will need 3 GPUs to run the sample model server. Adjust the number of replicas in `./config/manifests/vllm/gpu-deployment.yaml` as needed.
      Create a Hugging Face secret to download the model [meta-llama/Llama-3.1-8B-Instruct](https://huggingface.co/meta-llama/Llama-3.1-8B-Instruct). Ensure that the token grants access to this model.

      Deploy a sample vLLM deployment with the proper protocol to work with the LLM Instance Gateway.

      ```bash
      kubectl create secret generic hf-token --from-literal=token=$HF_TOKEN # Your Hugging Face Token with access to the set of Llama models
      kubectl apply -f https://github.com/kubernetes-sigs/gateway-api-inference-extension/raw/main/config/manifests/vllm/gpu-deployment.yaml
      ```

=== "CPU-Based Model Server"

      ???+ warning

         CPU deployment can be unreliable i.e. the pods may crash/restart because of resource contraints.

      This setup is using the formal `vllm-cpu` image, which according to the documentation can run vLLM on x86 CPU platform.
      For this setup, we use approximately 9.5GB of memory and 12 CPUs for each replica.

      While it is possible to deploy the model server with less resources, this is not recommended. For example, in our tests, loading the model using 8GB of memory and 1 CPU was possible but took almost 3.5 minutes and inference requests took unreasonable time. In general, there is a tradeoff between the memory and CPU we allocate to our pods and the performance. The more memory and CPU we allocate the better performance we can get.

      After running multiple configurations of these values we decided in this sample to use 9.5GB of memory and 12 CPUs for each replica, which gives reasonable response times. You can increase those numbers and potentially may even get better response times. For modifying the allocated resources, adjust the numbers in [cpu-deployment.yaml](https://github.com/kubernetes-sigs/gateway-api-inference-extension/raw/main/config/manifests/vllm/cpu-deployment.yaml) as needed.

      Deploy a sample vLLM deployment with the proper protocol to work with the LLM Instance Gateway.

      ```bash
      kubectl apply -f https://github.com/kubernetes-sigs/gateway-api-inference-extension/raw/main/config/manifests/vllm/cpu-deployment.yaml
      ```

=== "vLLM Simulator Model Server"

      This option uses the [vLLM simulator](https://github.com/llm-d/llm-d-inference-sim/tree/main) to simulate a backend model server.
      This setup uses the least amount of compute resources, does not require GPU's, and is ideal for test/dev environments.

      To deploy the vLLM simulator, run the following command.

      ```bash
      kubectl apply -f https://github.com/kubernetes-sigs/gateway-api-inference-extension/raw/main/config/manifests/vllm/sim-deployment.yaml
      ```

### Install the Inference Extension CRDs

   ```bash
   kubectl apply -f https://github.com/kubernetes-sigs/gateway-api-inference-extension/releases/latest/download/manifests.yaml
   ```

### Deploy the InferencePool and Endpoint Picker Extension

   Install an InferencePool named `vllm-llama3-8b-instruct` that selects from endpoints with label `app: vllm-llama3-8b-instruct` and listening on port 8000. The Helm install command automatically installs the endpoint-picker, inferencepool along with provider specific resources.

=== "GKE"

      ```bash
      export GATEWAY_PROVIDER=gke
      helm install vllm-llama3-8b-instruct \
      --set inferencePool.modelServers.matchLabels.app=vllm-llama3-8b-instruct \
      --set provider.name=$GATEWAY_PROVIDER \
      --version v1.0.0 \
      oci://registry.k8s.io/gateway-api-inference-extension/charts/inferencepool
      ```

=== "Istio"

      ```bash
      export GATEWAY_PROVIDER=istio
      helm install vllm-llama3-8b-instruct \
      --set inferencePool.modelServers.matchLabels.app=vllm-llama3-8b-instruct \
      --set provider.name=$GATEWAY_PROVIDER \
      --version v1.0.0 \
      oci://registry.k8s.io/gateway-api-inference-extension/charts/inferencepool
      ```

=== "Kgateway"

      ```bash
      export GATEWAY_PROVIDER=none
      helm install vllm-llama3-8b-instruct \
      --set inferencePool.modelServers.matchLabels.app=vllm-llama3-8b-instruct \
      --set provider.name=$GATEWAY_PROVIDER \
      --version v1.0.0 \
      oci://registry.k8s.io/gateway-api-inference-extension/charts/inferencepool
      ```

=== "Agentgateway"

      ```bash
      export GATEWAY_PROVIDER=none
      helm install vllm-llama3-8b-instruct \
      --set inferencePool.modelServers.matchLabels.app=vllm-llama3-8b-instruct \
      --set provider.name=$GATEWAY_PROVIDER \
      --version v1.0.0 \
      oci://registry.k8s.io/gateway-api-inference-extension/charts/inferencepool
      ```

### Deploy an Inference Gateway

   Choose one of the following options to deploy an Inference Gateway.

=== "GKE"

      1. Enable the Google Kubernetes Engine API, Compute Engine API, the Network Services API and configure proxy-only subnets when necessary. 
         See [Deploy Inference Gateways](https://cloud.google.com/kubernetes-engine/docs/how-to/deploy-gke-inference-gateway)
         for detailed instructions.

      2. Deploy Inference Gateway:

         ```bash
         kubectl apply -f https://github.com/kubernetes-sigs/gateway-api-inference-extension/raw/main/config/manifests/gateway/gke/gateway.yaml
         ```

         Confirm that the Gateway was assigned an IP address and reports a `Programmed=True` status:

         ```bash
         $ kubectl get gateway inference-gateway
         NAME                CLASS               ADDRESS         PROGRAMMED   AGE
         inference-gateway   inference-gateway   <MY_ADDRESS>    True         22s
         ```
      3. Deploy the HTTPRoute

         ```bash
         kubectl apply -f https://github.com/kubernetes-sigs/gateway-api-inference-extension/raw/main/config/manifests/gateway/gke/httproute.yaml
         ```

      4. Confirm that the HTTPRoute status conditions include `Accepted=True` and `ResolvedRefs=True`:

         ```bash
         kubectl get httproute llm-route -o yaml
         ```
   
=== "Istio"

      Please note that this feature is currently in an experimental phase and is not intended for production use.
      The implementation and user experience are subject to changes as we continue to iterate on this project.

      1.  Requirements

         - Gateway API [CRDs](https://gateway-api.sigs.k8s.io/guides/#installing-gateway-api) installed.

      2. Install Istio

         ```
         TAG=$(curl https://storage.googleapis.com/istio-build/dev/1.28-dev)
         # on Linux
         wget https://storage.googleapis.com/istio-build/dev/$TAG/istioctl-$TAG-linux-amd64.tar.gz
         tar -xvf istioctl-$TAG-linux-amd64.tar.gz
         # on macOS
         wget https://storage.googleapis.com/istio-build/dev/$TAG/istioctl-$TAG-osx.tar.gz
         tar -xvf istioctl-$TAG-osx.tar.gz
         # on Windows
         wget https://storage.googleapis.com/istio-build/dev/$TAG/istioctl-$TAG-win.zip
         unzip istioctl-$TAG-win.zip

         ./istioctl install --set tag=$TAG --set hub=gcr.io/istio-testing --set values.pilot.env.ENABLE_GATEWAY_API_INFERENCE_EXTENSION=true
         ```

      3. If you run the Endpoint Picker (EPP) with the `--secure-serving` flag set to `true` (the default mode), it is currently using a self-signed certificate. As a security measure, Istio does not trust self-signed certificates by default. As a temporary workaround, you can apply the destination rule to bypass TLS verification for EPP. A more secure TLS implementation in EPP is being discussed in [Issue 582](https://github.com/kubernetes-sigs/gateway-api-inference-extension/issues/582).

         ```bash
         kubectl apply -f https://github.com/kubernetes-sigs/gateway-api-inference-extension/raw/main/config/manifests/gateway/istio/destination-rule.yaml
         ```

      4. Deploy Gateway

         ```bash
         kubectl apply -f https://github.com/kubernetes-sigs/gateway-api-inference-extension/raw/main/config/manifests/gateway/istio/gateway.yaml
         ```

         Confirm that the Gateway was assigned an IP address and reports a `Programmed=True` status:
         ```bash
         $ kubectl get gateway inference-gateway
         NAME                CLASS               ADDRESS         PROGRAMMED   AGE
         inference-gateway   inference-gateway   <MY_ADDRESS>    True         22s
         ```

      6. Deploy the HTTPRoute

         ```bash
         kubectl apply -f https://github.com/kubernetes-sigs/gateway-api-inference-extension/raw/main/config/manifests/gateway/istio/httproute.yaml
         ```

      7. Confirm that the HTTPRoute status conditions include `Accepted=True` and `ResolvedRefs=True`:

         ```bash
         kubectl get httproute llm-route -o yaml
         ```

=== "Kgateway"

      [Kgateway](https://kgateway.dev/) added Inference Gateway support as a **technical preview** in the
      [v2.0.0 release](https://github.com/kgateway-dev/kgateway/releases/tag/v2.0.0). InferencePool v1.0.0 is currently supported in the latest [rolling release](https://github.com/kgateway-dev/kgateway/releases/tag/v2.1.0-main), which includes the latest changes but may be unstable until the [v2.1.0 release](https://github.com/kgateway-dev/kgateway/milestone/58) is published.

      1. Requirements

         - [Helm](https://helm.sh/docs/intro/install/) installed.
         - Gateway API [CRDs](https://gateway-api.sigs.k8s.io/guides/#installing-gateway-api) installed.

      2. Set the Kgateway version and install the Kgateway CRDs.

         ```bash
         KGTW_VERSION=v2.1.0-main
         helm upgrade -i --create-namespace --namespace kgateway-system --version $KGTW_VERSION kgateway-crds oci://cr.kgateway.dev/kgateway-dev/charts/kgateway-crds
         ```

      3. Install Kgateway

         ```bash
         helm upgrade -i --namespace kgateway-system --version $KGTW_VERSION kgateway oci://cr.kgateway.dev/kgateway-dev/charts/kgateway --set inferenceExtension.enabled=true
         ```

      4. Deploy the Gateway

         ```bash
         kubectl apply -f https://github.com/kubernetes-sigs/gateway-api-inference-extension/raw/main/config/manifests/gateway/kgateway/gateway.yaml
         ```

         Confirm that the Gateway was assigned an IP address and reports a `Programmed=True` status:
         ```bash
         $ kubectl get gateway inference-gateway
         NAME                CLASS               ADDRESS         PROGRAMMED   AGE
         inference-gateway   kgateway            <MY_ADDRESS>    True         22s
         ```

      5. Deploy the HTTPRoute

         ```bash
         kubectl apply -f https://github.com/kubernetes-sigs/gateway-api-inference-extension/raw/main/config/manifests/gateway/kgateway/httproute.yaml
         ```

      6. Confirm that the HTTPRoute status conditions include `Accepted=True` and `ResolvedRefs=True`:

         ```bash
         kubectl get httproute llm-route -o yaml
         ```

=== "Agentgateway"

      [Agentgateway](https://agentgateway.dev/) is a purpose-built proxy designed for AI workloads, and comes with native support for Inference Gateway. Agentgateway integrates with [Kgateway](https://kgateway.dev/) as it's control plane. InferencePool v1.0.0 is currently supported in the latest [rolling release](https://github.com/kgateway-dev/kgateway/releases/tag/v2.1.0-main), which includes the latest changes but may be unstable until the [v2.1.0 release](https://github.com/kgateway-dev/kgateway/milestone/58) is published.

      1. Requirements

         - [Helm](https://helm.sh/docs/intro/install/) installed.
         - Gateway API [CRDs](https://gateway-api.sigs.k8s.io/guides/#installing-gateway-api) installed.

      2. Set the Kgateway version and install the Kgateway CRDs.

         ```bash
         KGTW_VERSION=v2.1.0-main
         helm upgrade -i --create-namespace --namespace kgateway-system --version $KGTW_VERSION kgateway-crds oci://cr.kgateway.dev/kgateway-dev/charts/kgateway-crds
         ```

      3. Install Kgateway

         ```bash
         helm upgrade -i --namespace kgateway-system --version $KGTW_VERSION kgateway oci://cr.kgateway.dev/kgateway-dev/charts/kgateway --set inferenceExtension.enabled=true --set agentGateway.enabled=true
         ```

      4. Deploy the Gateway

         ```bash
         kubectl apply -f https://github.com/kubernetes-sigs/gateway-api-inference-extension/raw/main/config/manifests/gateway/agentgateway/gateway.yaml
         ```

         Confirm that the Gateway was assigned an IP address and reports a `Programmed=True` status:
         ```bash
         $ kubectl get gateway inference-gateway
         NAME                CLASS               ADDRESS         PROGRAMMED   AGE
         inference-gateway   agentgateway        <MY_ADDRESS>    True         22s
         ```

      5. Deploy the HTTPRoute

         ```bash
         kubectl apply -f https://github.com/kubernetes-sigs/gateway-api-inference-extension/raw/main/config/manifests/gateway/agentgateway/httproute.yaml
         ```

      6. Confirm that the HTTPRoute status conditions include `Accepted=True` and `ResolvedRefs=True`:

         ```bash
         kubectl get httproute llm-route -o yaml
         ```

<<<<<<< HEAD
=== "Kubvernor"

      [Kubvernor Rust API Gateway](https://github.com/kubvernor/kubvernor) is a higly experimental project so not ready for production but it supports version v0.5.1 of Inference Extension Spec. 
   

      1. Compile and run Kubvernor Rust API Gateway as documented in [README](https://github.com/kubvernor/kubvernor/blob/main/README.md)
   

      2. Deploy the Gateway

         ```bash
         kubectl apply -f https://github.com/kubernetes-sigs/gateway-api-inference-extension/raw/main/config/manifests/gateway/kubvernor/gateway.yaml
         ```

         Confirm that the Gateway was assigned an IP address and reports a `Programmed=True` status:
         ```bash
         $ kubectl get gateway inference-gateway
         NAME                CLASS               ADDRESS         PROGRAMMED   AGE
         inference-gateway   kubvernor-inference-gateway            <MY_ADDRESS>    True         22s
         ```

      3. Deploy the HTTPRoute

         ```bash
         kubectl apply -f https://github.com/kubernetes-sigs/gateway-api-inference-extension/raw/main/config/manifests/gateway/kubvernor/httproute.yaml
         ```

      4. Confirm that the HTTPRoute status conditions include `Accepted=True` and `ResolvedRefs=True`:

         ```bash
         kubectl get httproute llm-route -o yaml
         ```



### Deploy the InferencePool and Endpoint Picker Extension

   Install an InferencePool named `vllm-llama3-8b-instruct` that selects from endpoints with label app: vllm-llama3-8b-instruct and listening on port 8000, you can run the following command:

   ```bash
   export GATEWAY_PROVIDER=none #  See [README](https://github.com/kubernetes-sigs/gateway-api-inference-extension/blob/main/config/charts/inferencepool/README.md#configuration) for valid configurations
   helm install vllm-llama3-8b-instruct \
   --set inferencePool.modelServers.matchLabels.app=vllm-llama3-8b-instruct \
   --set provider.name=$GATEWAY_PROVIDER \
   --version v0.3.0 \
   oci://registry.k8s.io/gateway-api-inference-extension/charts/inferencepool
   ```

   The Helm install automatically installs the endpoint-picker, inferencepool along with provider specific resources.

=======
>>>>>>> 32970c0b
### Deploy InferenceObjective (Optional)

Deploy the sample InferenceObjective which allows you to specify priority of requests.

   ```bash
   kubectl apply -f https://github.com/kubernetes-sigs/gateway-api-inference-extension/raw/main/config/manifests/inferenceobjective.yaml
   ```

### Try it out

   Wait until the gateway is ready.

   ```bash
   IP=$(kubectl get gateway/inference-gateway -o jsonpath='{.status.addresses[0].value}')
   PORT=80

   curl -i ${IP}:${PORT}/v1/completions -H 'Content-Type: application/json' -d '{
   "model": "food-review-1",
   "prompt": "Write as if you were a critic: San Francisco",
   "max_tokens": 100,
   "temperature": 0
   }'
   ```

### Deploy the Body Based Router Extension (Optional)

This guide has shown how to get started with serving a single base model type per L7 URL path. If after this exercise, you wish to continue on to exercise model-aware routing such that more than 1 base model is served at the same L7 url path, that requires use of the (optional) Body Based Routing (BBR) extension which is described in a separate section of the documentation, namely the [`Serving Multiple GenAI Models`](serve-multiple-genai-models.md) section. If you wish to exercise that function, then retain the setup you have deployed so far from this guide and move on to the additional steps described in [that guide](serve-multiple-genai-models.md) or else move on to the following section to cleanup your setup. 

### Cleanup

   The following instructions assume you would like to cleanup ALL resources that were created in this quickstart guide.
   Please be careful not to delete resources you'd like to keep.

   1. Uninstall the InferencePool, InferenceObjective and model server resources

      ```bash
      helm uninstall vllm-llama3-8b-instruct
      kubectl delete -f https://github.com/kubernetes-sigs/gateway-api-inference-extension/raw/main/config/manifests/inferenceobjective.yaml --ignore-not-found
      kubectl delete -f https://github.com/kubernetes-sigs/gateway-api-inference-extension/raw/main/config/manifests/vllm/cpu-deployment.yaml --ignore-not-found
      kubectl delete -f https://github.com/kubernetes-sigs/gateway-api-inference-extension/raw/main/config/manifests/vllm/gpu-deployment.yaml --ignore-not-found
      kubectl delete -f https://github.com/kubernetes-sigs/gateway-api-inference-extension/raw/main/config/manifests/vllm/sim-deployment.yaml --ignore-not-found
      kubectl delete secret hf-token --ignore-not-found
      ```

   1. Uninstall the Gateway API Inference Extension CRDs

      ```bash
      kubectl delete -k https://github.com/kubernetes-sigs/gateway-api-inference-extension/config/crd --ignore-not-found
      ```
      
   1. Choose one of the following options to cleanup the Inference Gateway.

=== "GKE"

      ```bash
      kubectl delete -f https://github.com/kubernetes-sigs/gateway-api-inference-extension/raw/main/config/manifests/gateway/gke/gateway.yaml --ignore-not-found
      kubectl delete -f https://github.com/kubernetes-sigs/gateway-api-inference-extension/raw/main/config/manifests/gateway/gke/healthcheck.yaml --ignore-not-found
      kubectl delete -f https://github.com/kubernetes-sigs/gateway-api-inference-extension/raw/main/config/manifests/gateway/gke/gcp-backend-policy.yaml --ignore-not-found
      kubectl delete -f https://github.com/kubernetes-sigs/gateway-api-inference-extension/raw/main/config/manifests/gateway/gke/httproute.yaml --ignore-not-found
      ```

=== "Istio"

      ```bash
      kubectl delete -f https://github.com/kubernetes-sigs/gateway-api-inference-extension/raw/main/config/manifests/gateway/istio/gateway.yaml --ignore-not-found
      kubectl delete -f https://github.com/kubernetes-sigs/gateway-api-inference-extension/raw/main/config/manifests/gateway/istio/destination-rule.yaml --ignore-not-found
      kubectl delete -f https://github.com/kubernetes-sigs/gateway-api-inference-extension/raw/main/config/manifests/gateway/istio/httproute.yaml --ignore-not-found
      ```

      The following steps assume you would like to clean up ALL Istio resources that were created in this quickstart guide.

      1. Uninstall All Istio resources

         ```bash
         istioctl uninstall -y --purge
         ```

      1. Remove the Istio namespace

         ```bash
         kubectl delete ns istio-system
         ```

=== "Kgateway"

      ```bash
      kubectl delete -f https://github.com/kubernetes-sigs/gateway-api-inference-extension/raw/main/config/manifests/gateway/kgateway/gateway.yaml --ignore-not-found
      kubectl delete -f https://github.com/kubernetes-sigs/gateway-api-inference-extension/raw/main/config/manifests/gateway/kgateway/httproute.yaml --ignore-not-found
      ```

      The following steps assume you would like to cleanup ALL Kgateway resources that were created in this quickstart guide.

      1. Uninstall Kgateway

         ```bash
         helm uninstall kgateway -n kgateway-system
         ```

      1. Uninstall the Kgateway CRDs.

         ```bash
         helm uninstall kgateway-crds -n kgateway-system
         ```

      1. Remove the Kgateway namespace.

         ```bash
         kubectl delete ns kgateway-system
         ```

=== "Agentgateway"

      ```bash
      kubectl delete -f https://github.com/kubernetes-sigs/gateway-api-inference-extension/raw/main/config/manifests/gateway/kgateway/gateway.yaml --ignore-not-found
      kubectl delete -f https://github.com/kubernetes-sigs/gateway-api-inference-extension/raw/main/config/manifests/gateway/kgateway/httproute.yaml --ignore-not-found
      ```

      The following steps assume you would like to cleanup ALL Kgateway resources that were created in this quickstart guide.

      1. Uninstall Kgateway

         ```bash
         helm uninstall kgateway -n kgateway-system
         ```

      1. Uninstall the Kgateway CRDs.

         ```bash
         helm uninstall kgateway-crds -n kgateway-system
         ```

      1. Remove the Kgateway namespace.

         ```bash
         kubectl delete ns kgateway-system
         ```
=== "Kubvernor"

      No further clean up is needed.<|MERGE_RESOLUTION|>--- conflicted
+++ resolved
@@ -318,59 +318,6 @@
          kubectl get httproute llm-route -o yaml
          ```
 
-<<<<<<< HEAD
-=== "Kubvernor"
-
-      [Kubvernor Rust API Gateway](https://github.com/kubvernor/kubvernor) is a higly experimental project so not ready for production but it supports version v0.5.1 of Inference Extension Spec. 
-   
-
-      1. Compile and run Kubvernor Rust API Gateway as documented in [README](https://github.com/kubvernor/kubvernor/blob/main/README.md)
-   
-
-      2. Deploy the Gateway
-
-         ```bash
-         kubectl apply -f https://github.com/kubernetes-sigs/gateway-api-inference-extension/raw/main/config/manifests/gateway/kubvernor/gateway.yaml
-         ```
-
-         Confirm that the Gateway was assigned an IP address and reports a `Programmed=True` status:
-         ```bash
-         $ kubectl get gateway inference-gateway
-         NAME                CLASS               ADDRESS         PROGRAMMED   AGE
-         inference-gateway   kubvernor-inference-gateway            <MY_ADDRESS>    True         22s
-         ```
-
-      3. Deploy the HTTPRoute
-
-         ```bash
-         kubectl apply -f https://github.com/kubernetes-sigs/gateway-api-inference-extension/raw/main/config/manifests/gateway/kubvernor/httproute.yaml
-         ```
-
-      4. Confirm that the HTTPRoute status conditions include `Accepted=True` and `ResolvedRefs=True`:
-
-         ```bash
-         kubectl get httproute llm-route -o yaml
-         ```
-
-
-
-### Deploy the InferencePool and Endpoint Picker Extension
-
-   Install an InferencePool named `vllm-llama3-8b-instruct` that selects from endpoints with label app: vllm-llama3-8b-instruct and listening on port 8000, you can run the following command:
-
-   ```bash
-   export GATEWAY_PROVIDER=none #  See [README](https://github.com/kubernetes-sigs/gateway-api-inference-extension/blob/main/config/charts/inferencepool/README.md#configuration) for valid configurations
-   helm install vllm-llama3-8b-instruct \
-   --set inferencePool.modelServers.matchLabels.app=vllm-llama3-8b-instruct \
-   --set provider.name=$GATEWAY_PROVIDER \
-   --version v0.3.0 \
-   oci://registry.k8s.io/gateway-api-inference-extension/charts/inferencepool
-   ```
-
-   The Helm install automatically installs the endpoint-picker, inferencepool along with provider specific resources.
-
-=======
->>>>>>> 32970c0b
 ### Deploy InferenceObjective (Optional)
 
 Deploy the sample InferenceObjective which allows you to specify priority of requests.
@@ -506,7 +453,4 @@
 
          ```bash
          kubectl delete ns kgateway-system
-         ```
-=== "Kubvernor"
-
-      No further clean up is needed.+         ```