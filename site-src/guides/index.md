--- conflicted
+++ resolved
@@ -262,7 +262,6 @@
          kubectl get httproute llm-route -o yaml
          ```
 
-<<<<<<< HEAD
 === "Kubvernor Rust API Gateway"
 
       [Kubvernor Rust API Gateway](https://github.com/kubvernor/kubvernor) is a higly experimental project so not ready for production but it supports version v0.5.1 of Inference Extension Spec. 
@@ -297,7 +296,8 @@
          ```bash
          kubectl get httproute llm-route -o yaml
          ```
-=======
+
+
 
 ### Deploy the InferencePool and Endpoint Picker Extension
 
@@ -321,7 +321,6 @@
    ```bash
    kubectl apply -f https://github.com/kubernetes-sigs/gateway-api-inference-extension/raw/main/config/manifests/inferenceobjective.yaml
    ```
->>>>>>> 40fdedbe
 
 
 ### Try it out
