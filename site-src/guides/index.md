--- conflicted
+++ resolved
@@ -244,7 +244,53 @@
          kubectl get httproute llm-route -o yaml
          ```
 
-<<<<<<< HEAD
+=== "Agentgateway"
+
+      [Agentgateway](https://agentgateway.dev/) is a purpose-built proxy designed for AI workloads, and comes with native support for inference routing. Agentgateway integrates with [Kgateway](https://kgateway.dev/) as it's control plane.
+
+      1. Requirements
+
+         - [Helm](https://helm.sh/docs/intro/install/) installed.
+         - Gateway API [CRDs](https://gateway-api.sigs.k8s.io/guides/#installing-gateway-api) installed.
+
+      2. Set the Kgateway version and install the Kgateway CRDs.
+
+         ```bash
+         KGTW_VERSION=v2.0.4
+         helm upgrade -i --create-namespace --namespace kgateway-system --version $KGTW_VERSION kgateway-crds oci://cr.kgateway.dev/kgateway-dev/charts/kgateway-crds
+         ```
+
+      3. Install Kgateway
+
+         ```bash
+         helm upgrade -i --namespace kgateway-system --version $KGTW_VERSION kgateway oci://cr.kgateway.dev/kgateway-dev/charts/kgateway --set inferenceExtension.enabled=true --set agentGateway.enabled=true
+         ```
+
+      4. Deploy the Gateway
+
+         ```bash
+         kubectl apply -f https://github.com/kubernetes-sigs/gateway-api-inference-extension/raw/main/config/manifests/gateway/agentgateway/gateway.yaml
+         ```
+
+         Confirm that the Gateway was assigned an IP address and reports a `Programmed=True` status:
+         ```bash
+         $ kubectl get gateway inference-gateway
+         NAME                CLASS               ADDRESS         PROGRAMMED   AGE
+         inference-gateway   agentgateway        <MY_ADDRESS>    True         22s
+         ```
+
+      5. Deploy the HTTPRoute
+
+         ```bash
+         kubectl apply -f https://github.com/kubernetes-sigs/gateway-api-inference-extension/raw/main/config/manifests/gateway/agentgateway/httproute.yaml
+         ```
+
+      6. Confirm that the HTTPRoute status conditions include `Accepted=True` and `ResolvedRefs=True`:
+
+         ```bash
+         kubectl get httproute llm-route -o yaml
+         ```
+
 === "Kubvernor Rust API Gateway"
 
       [Kubvernor Rust API Gateway](https://github.com/kubvernor/kubvernor) is a higly experimental project so not ready for production but it supports version v0.5.1 of Inference Extension Spec. 
@@ -259,57 +305,19 @@
 
          ```bash
          kubectl apply -f https://github.com/kubernetes-sigs/gateway-api-inference-extension/raw/main/config/manifests/gateway/kubvernor/gateway.yaml
-=======
-=== "Agentgateway"
-
-      [Agentgateway](https://agentgateway.dev/) is a purpose-built proxy designed for AI workloads, and comes with native support for inference routing. Agentgateway integrates with [Kgateway](https://kgateway.dev/) as it's control plane.
-
-      1. Requirements
-
-         - [Helm](https://helm.sh/docs/intro/install/) installed.
-         - Gateway API [CRDs](https://gateway-api.sigs.k8s.io/guides/#installing-gateway-api) installed.
-
-      2. Set the Kgateway version and install the Kgateway CRDs.
-
-         ```bash
-         KGTW_VERSION=v2.0.4
-         helm upgrade -i --create-namespace --namespace kgateway-system --version $KGTW_VERSION kgateway-crds oci://cr.kgateway.dev/kgateway-dev/charts/kgateway-crds
-         ```
-
-      3. Install Kgateway
-
-         ```bash
-         helm upgrade -i --namespace kgateway-system --version $KGTW_VERSION kgateway oci://cr.kgateway.dev/kgateway-dev/charts/kgateway --set inferenceExtension.enabled=true --set agentGateway.enabled=true
-         ```
-
-      4. Deploy the Gateway
-
-         ```bash
-         kubectl apply -f https://github.com/kubernetes-sigs/gateway-api-inference-extension/raw/main/config/manifests/gateway/agentgateway/gateway.yaml
->>>>>>> 3ab409dc
          ```
 
          Confirm that the Gateway was assigned an IP address and reports a `Programmed=True` status:
          ```bash
-<<<<<<< HEAD
          $ kubectl get gateway kubvernor-inference-gateway
          NAME                CLASS               ADDRESS         PROGRAMMED   AGE
          kubvernor-inference-gateway   kubvernor-inference-gateway            <MY_ADDRESS>    True         22s
-=======
-         $ kubectl get gateway inference-gateway
-         NAME                CLASS               ADDRESS         PROGRAMMED   AGE
-         inference-gateway   agentgateway        <MY_ADDRESS>    True         22s
->>>>>>> 3ab409dc
          ```
 
       5. Deploy the HTTPRoute
 
          ```bash
-<<<<<<< HEAD
          kubectl apply -f https://github.com/kubernetes-sigs/gateway-api-inference-extension/raw/main/config/manifests/gateway/kubvernor/httproute.yaml
-=======
-         kubectl apply -f https://github.com/kubernetes-sigs/gateway-api-inference-extension/raw/main/config/manifests/gateway/agentgateway/httproute.yaml
->>>>>>> 3ab409dc
          ```
 
       6. Confirm that the HTTPRoute status conditions include `Accepted=True` and `ResolvedRefs=True`:
@@ -318,10 +326,7 @@
          kubectl get httproute llm-route -o yaml
          ```
 
-<<<<<<< HEAD
-
-=======
->>>>>>> 3ab409dc
+
 ### Try it out
 
    Wait until the gateway is ready.
@@ -438,4 +443,5 @@
 
          ```bash
          kubectl delete ns kgateway-system
-         ```+         ```
+=== "Kubvernor"
