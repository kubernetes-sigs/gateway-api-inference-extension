--- conflicted
+++ resolved
@@ -96,13 +96,8 @@
 or within your [llm-d infrastructure](https://github.com/llm-d-incubation/llm-d-infra) to improve accelerator (GPU)
 utilization for AI inference workloads.
 
-<<<<<<< HEAD
 ## Kubvernor
-[Kubvernor Rust API Gateway][krg] is an open-source, highly experimental implementation of API controller in Rust programming language. Currently, Kubvernor supports Envoy Proxy. The project aims to be as generic as possible so Kubvernor can be used to manage/deploy different gateways (Envoy, Nginx, HAProxy, etc.). Kubvernor Rust API Gateway implements Inference Extensions [v0.5.1][krgc]. See the docs for the [usage][krgu].
-=======
-## Kubvernor Rust API Gateway
-[Kubvernor Rust API Gateway][krg] is an open-source, highly experimental implementation of API controller in Rust programming language. Currently, Kubvernor supports Envoy Proxy. The project aims to be as generic as possible so Kubvernor can be used to manage/deploy different gateways (Envoy, Nginx, HAProxy, etc.). Kubvernor Rust API Gateway is conformant with Gateway-API-Inference-Extension v0.5.1.
->>>>>>> 061a5569
+[Kubvernor Rust API Gateway][krg] is an open-source, highly experimental implementation of API controller in Rust programming language. Currently, Kubvernor supports Envoy Proxy. The project aims to be as generic as possible so Kubvernor can be used to manage/deploy different gateways (Envoy, Nginx, HAProxy, etc.). Kubvernor Rust API Gateway is conformant with Gateway-API-Inference-Extension [v0.5.1][krgc]. See the docs for the [usage][krgu].
 
 [krg]:https://github.com/kubvernor/kubvernor
 [krgc]: https://github.com/kubernetes-sigs/gateway-api-inference-extension/tree/main/conformance/reports/v0.5.1/gateway/kubvernor
