/*
Copyright 2025 The Kubernetes Authors.

Licensed under the Apache License, Version 2.0 (the "License");
you may not use this file except in compliance with the License.
You may obtain a copy of the License at

    http://www.apache.org/licenses/LICENSE-2.0

Unless required by applicable law or agreed to in writing, software
distributed under the License is distributed on an "AS IS" BASIS,
WITHOUT WARRANTIES OR CONDITIONS OF ANY KIND, either express or implied.
See the License for the specific language governing permissions and
limitations under the License.
*/

// Package conformance contains the core setup and execution logic
// for the Gateway API Inference Extension conformance test suite.
package conformance

import (
	"context"
	"errors"
	"fmt"
	"io/fs"
	"os"
	"testing"

	"github.com/stretchr/testify/require"
	apiextensionsv1 "k8s.io/apiextensions-apiserver/pkg/apis/apiextensions/v1"
	apierrors "k8s.io/apimachinery/pkg/api/errors"
	metav1 "k8s.io/apimachinery/pkg/apis/meta/v1"
	"k8s.io/apimachinery/pkg/types"
	"k8s.io/apimachinery/pkg/util/wait"
	clientset "k8s.io/client-go/kubernetes"
	clientsetscheme "k8s.io/client-go/kubernetes/scheme"

	// Import runtime package for scheme creation
	"k8s.io/apimachinery/pkg/runtime"
	"k8s.io/apimachinery/pkg/util/sets"
	"sigs.k8s.io/controller-runtime/pkg/client"
	k8sconfig "sigs.k8s.io/controller-runtime/pkg/client/config"
	"sigs.k8s.io/yaml"

	// Import necessary types and utilities from the core Gateway API conformance suite.
	gatewayv1 "sigs.k8s.io/gateway-api/apis/v1"
	confapis "sigs.k8s.io/gateway-api/conformance/apis/v1"
	confconfig "sigs.k8s.io/gateway-api/conformance/utils/config"
	confflags "sigs.k8s.io/gateway-api/conformance/utils/flags"
	apikubernetes "sigs.k8s.io/gateway-api/conformance/utils/kubernetes"
	confsuite "sigs.k8s.io/gateway-api/conformance/utils/suite"
	"sigs.k8s.io/gateway-api/pkg/features"

	// Import the test definitions package to access the ConformanceTests slice
	"sigs.k8s.io/gateway-api-inference-extension/conformance/tests"

	// Import test packages using blank identifier
	// This triggers the init() functions in these packages, which register the tests
	// by appending them to the tests.ConformanceTests slice.
	_ "sigs.k8s.io/gateway-api-inference-extension/conformance/tests/basic"
	// TODO: Add blank imports for other test categories as they are created.
	// _ "sigs.k8s.io/gateway-api-inference-extension/conformance/tests/model_routing"

	// Import the Inference Extension API types
	inferencev1alpha2 "sigs.k8s.io/gateway-api-inference-extension/api/v1alpha2"
	inferenceconfig "sigs.k8s.io/gateway-api-inference-extension/conformance/utils/config"
)

// Constants for the shared Gateway
const (
<<<<<<< HEAD
	PrimaryGatewayName     = "conformance-gateway"
	SharedGatewayNamespace = "gateway-conformance-infra"
	SecondaryGatewayName   = "conformance-secondary-gateway"
=======
	SharedGatewayName      = "conformance-primary-gateway" // Name of the Gateway in manifests.yaml
	SharedGatewayNamespace = "gateway-conformance-infra"   // Namespace of the Gateway
>>>>>>> ea66dd24
)

// GatewayLayerProfileName defines the name for the conformance profile that tests
// the Gateway API layer aspects of the Inference Extension (e.g., InferencePool, InferenceModel CRDs).
// Future profiles will cover EPP and ModelServer layers.
const GatewayLayerProfileName confsuite.ConformanceProfileName = "Gateway"

// TODO(#863) Create a dedicated share location for feature names similar to
// sigs.k8s.io/gateway-api/pkg/features and change the tests from
// string casting the feature name to referencing the shared feature names.

// Conformance specific features
const SupportInferencePool features.FeatureName = "SupportInferencePool"

// InferenceCoreFeatures defines the core features that implementations
// of the "Gateway" profile for the Inference Extension MUST support.
var InferenceCoreFeatures = sets.New(
	features.SupportGateway, // This is needed to ensure manifest gets applied during setup.
	features.SupportHTTPRoute,
	SupportInferencePool,
)

var GatewayLayerProfile = confsuite.ConformanceProfile{
	Name:         GatewayLayerProfileName,
	CoreFeatures: InferenceCoreFeatures,
}

// logDebugf conditionally logs a debug message if debug mode is enabled.
func logDebugf(t *testing.T, debug bool, format string, args ...any) {
	if debug {
		t.Helper()
		t.Logf(format, args...)
	}
}

// DefaultOptions parses command line flags and sets up the suite options.
// Adapted from the core Gateway API conformance suite.
func DefaultOptions(t *testing.T) confsuite.ConformanceOptions {
	t.Helper()

	cfg, err := k8sconfig.GetConfig()
	require.NoError(t, err, "error loading Kubernetes config")

	scheme := runtime.NewScheme()

	t.Log("Registering API types with scheme...")
	// Register core K8s types (like v1.Secret for certs) to scheme, needed by client to create/manage these resources.
	require.NoError(t, clientsetscheme.AddToScheme(scheme), "failed to add core Kubernetes types to scheme")
	// Add Gateway API types
	require.NoError(t, gatewayv1.Install(scheme), "failed to install gatewayv1 types into scheme")
	// Add APIExtensions types (for CRDs)
	require.NoError(t, apiextensionsv1.AddToScheme(scheme), "failed to add apiextensionsv1 types to scheme")

	// Register Inference Extension API types
	t.Logf("Attempting to install inferencev1alpha2 types into scheme from package: %s", inferencev1alpha2.GroupName)
	require.NoError(t, inferencev1alpha2.Install(scheme), "failed to install inferencev1alpha2 types into scheme")

	clientOptions := client.Options{Scheme: scheme}
	c, err := client.New(cfg, clientOptions)
	require.NoError(t, err, "error initializing Kubernetes client")
	cs, err := clientset.NewForConfig(cfg)
	require.NoError(t, err, "error initializing Kubernetes clientset")

	exemptFeatures := confsuite.ParseSupportedFeatures(*confflags.ExemptFeatures)
	skipTests := confsuite.ParseSkipTests(*confflags.SkipTests)
	namespaceLabels := confsuite.ParseKeyValuePairs(*confflags.NamespaceLabels)
	namespaceAnnotations := confsuite.ParseKeyValuePairs(*confflags.NamespaceAnnotations)

	// Initially, run the GatewayLayerProfile. This will expand as other profiles
	// (EPP, ModelServer) are added and can be selected via flags in future iterations.
	conformanceProfiles := sets.New(GatewayLayerProfileName)

	// Implementation details from flags
	implementation := confsuite.ParseImplementation(
		*confflags.ImplementationOrganization,
		*confflags.ImplementationProject,
		*confflags.ImplementationURL,
		*confflags.ImplementationVersion,
		*confflags.ImplementationContact,
	)

	// Inference Extension Specific Report Fields
	inferenceExtensionVersion := "v0.3.0"
	_ = inferenceExtensionVersion // Avoid unused variable error until implemented

	baseManifestsValue := "resources/manifests/manifests.yaml"

	opts := confsuite.ConformanceOptions{
		Client:               c,
		ClientOptions:        clientOptions,
		Clientset:            cs,
		RestConfig:           cfg,
		GatewayClassName:     *confflags.GatewayClassName,
		BaseManifests:        baseManifestsValue,
		Debug:                *confflags.ShowDebug,
		CleanupBaseResources: *confflags.CleanupBaseResources,
		SupportedFeatures:    sets.New[features.FeatureName](),
		TimeoutConfig:        confconfig.DefaultTimeoutConfig(),
		SkipTests:            skipTests,
		ExemptFeatures:       exemptFeatures,
		RunTest:              *confflags.RunTest,
		Mode:                 *confflags.Mode,
		Implementation:       implementation,
		ConformanceProfiles:  conformanceProfiles,
		ManifestFS:           []fs.FS{&Manifests},
		ReportOutputPath:     *confflags.ReportOutput,
		SkipProvisionalTests: *confflags.SkipProvisionalTests,
		NamespaceLabels:      namespaceLabels,
		NamespaceAnnotations: namespaceAnnotations,
		// TODO: Add the inference extension specific fields to ConformanceOptions struct if needed,
		// or handle them during report generation.
		// GatewayAPIInferenceExtensionChannel: inferenceExtensionChannel,
		// GatewayAPIInferenceExtensionVersion: inferenceExtensionVersion,
	}

	// Populate SupportedFeatures based on the GatewayLayerProfile.
	// Since all features are mandatory for this profile, add all defined core features.
	if opts.ConformanceProfiles.Has(GatewayLayerProfileName) {
		logDebugf(t, opts.Debug, "Populating SupportedFeatures with GatewayLayerProfile.CoreFeatures: %v", GatewayLayerProfile.CoreFeatures.UnsortedList())
		if GatewayLayerProfile.CoreFeatures.Len() > 0 {
			opts.SupportedFeatures = opts.SupportedFeatures.Insert(GatewayLayerProfile.CoreFeatures.UnsortedList()...)
		}
	}

	// Remove any features explicitly exempted via flags.
	if opts.ExemptFeatures.Len() > 0 {
		logDebugf(t, opts.Debug, "Removing ExemptFeatures from SupportedFeatures: %v", opts.ExemptFeatures.UnsortedList())
		opts.SupportedFeatures = opts.SupportedFeatures.Delete(opts.ExemptFeatures.UnsortedList()...)
	}

	logDebugf(t, opts.Debug, "Final opts.SupportedFeatures: %v", opts.SupportedFeatures.UnsortedList())

	return opts
}

// RunConformance runs the Inference Extension conformance tests using default options.
func RunConformance(t *testing.T) {
	RunConformanceWithOptions(t, DefaultOptions(t))
}

// RunConformanceWithOptions runs the Inference Extension conformance tests with specific options.
func RunConformanceWithOptions(t *testing.T, opts confsuite.ConformanceOptions) {
	t.Helper()
	t.Logf("Running Inference Extension conformance tests with GatewayClass %s", opts.GatewayClassName)
	logDebugf(t, opts.Debug, "RunConformanceWithOptions: BaseManifests path being used by opts: %q", opts.BaseManifests)

	// Register the GatewayLayerProfile with the suite runner.
	// In the future, other profiles (EPP, ModelServer) will also be registered here,
	// and the suite runner will execute tests based on the selected profiles.
	confsuite.RegisterConformanceProfile(GatewayLayerProfile)

	// Initialize the test suite.
	cSuite, err := confsuite.NewConformanceTestSuite(opts)
	require.NoError(t, err, "error initializing conformance suite")

	cSuite.Setup(t, tests.ConformanceTests)

	sharedGwNN := types.NamespacedName{Name: PrimaryGatewayName, Namespace: SharedGatewayNamespace}
	secondaryGwNN := types.NamespacedName{Name: SecondaryGatewayName, Namespace: SharedGatewayNamespace}

	// Validate Gateway setup for both Gateways.
	ensureGatewayAvailableAndReady(t, cSuite.Client, opts, sharedGwNN)
	ensureGatewayAvailableAndReady(t, cSuite.Client, opts, secondaryGwNN)

	t.Log("Running Inference Extension conformance tests against all registered tests")
	err = cSuite.Run(t, tests.ConformanceTests)
	require.NoError(t, err, "error running conformance tests")

	// Generate and write the report if requested.
	if opts.ReportOutputPath != "" {
		t.Log("Generating Inference Extension conformance report")
		report, err := cSuite.Report() // Use the existing report generation logic.
		require.NoError(t, err, "error generating conformance report")

		// TODO: Modify the report struct here if channel, version need to be modified.
		// Example (requires adding fields to confapis.ConformanceReport):
		// report.GatewayAPIInferenceExtensionChannel = opts.GatewayAPIInferenceExtensionChannel
		// report.GatewayAPIInferenceExtensionVersion = opts.GatewayAPIInferenceExtensionVersion

		err = writeReport(t.Logf, *report, opts.ReportOutputPath)
		require.NoError(t, err, "error writing conformance report")
	}
}

// ensureGatewayAvailableAndReady polls for the specified Gateway to exist and become ready
// with an address and programmed condition.
func ensureGatewayAvailableAndReady(t *testing.T, k8sClient client.Client, opts confsuite.ConformanceOptions, gatewayNN types.NamespacedName) {
	t.Helper()

	t.Logf("Attempting to fetch Gateway %s/%s.", gatewayNN.Namespace, gatewayNN.Name)
	gw := &gatewayv1.Gateway{} // This gw instance will be populated by the poll function

	// Use extension-specific config for the polling interval defined in timeout.go.
	extTimeoutConf := inferenceconfig.DefaultInferenceExtensionTimeoutConfig()

	// Use the GatewayMustHaveAddress timeout from the suite's base TimeoutConfig for the Gateway object to appear.
	waitForGatewayCreationTimeout := extTimeoutConf.TimeoutConfig.GatewayMustHaveAddress

	logDebugf(t, opts.Debug, "Waiting up to %v for Gateway object %s/%s to appear after manifest application...", waitForGatewayCreationTimeout, gatewayNN.Namespace, gatewayNN.Name)

	ctx := context.TODO()
	pollErr := wait.PollUntilContextTimeout(ctx, extTimeoutConf.GatewayObjectPollInterval, waitForGatewayCreationTimeout, true, func(pollCtx context.Context) (bool, error) {
		fetchErr := k8sClient.Get(pollCtx, gatewayNN, gw)
		if fetchErr == nil {
			t.Logf("Successfully fetched Gateway %s/%s. Spec.GatewayClassName: %s",
				gw.Namespace, gw.Name, gw.Spec.GatewayClassName)
			return true, nil
		}
		if apierrors.IsNotFound(fetchErr) {
			logDebugf(t, opts.Debug, "Gateway %s/%s not found, still waiting...", gatewayNN.Namespace, gatewayNN.Name)
			return false, nil // Not found, continue polling
		}
		// For any other error, stop polling and return this error
		t.Logf("Error fetching Gateway %s/%s: %v. Halting polling for this attempt.", gatewayNN.Namespace, gatewayNN.Name, fetchErr)
		return false, fetchErr
	})

	// Check if polling timed out or an error occurred during polling
	if pollErr != nil {
		var failureMessage string
		if errors.Is(pollErr, context.DeadlineExceeded) {
			failureMessage = fmt.Sprintf("Timed out after %v waiting for Gateway object %s/%s to appear in the API server.",
				waitForGatewayCreationTimeout, gatewayNN.Namespace, gatewayNN.Name)
		} else {
			failureMessage = fmt.Sprintf("Error while waiting for Gateway object %s/%s to appear: %v.",
				gatewayNN.Namespace, gatewayNN.Name, pollErr)
		}
		finalMessage := failureMessage + " The Gateway object should have been created by the base manifest application."
		require.FailNow(t, finalMessage) // Use FailNow to stop if the Gateway isn't found.
	}

	logDebugf(t, opts.Debug, "Waiting for shared Gateway %s/%s to be ready", gatewayNN.Namespace, gatewayNN.Name)
	apikubernetes.GatewayMustHaveCondition(t, k8sClient, opts.TimeoutConfig, gatewayNN, metav1.Condition{
		Type:   string(gatewayv1.GatewayConditionAccepted),
		Status: metav1.ConditionTrue,
	})
	apikubernetes.GatewayMustHaveCondition(t, k8sClient, opts.TimeoutConfig, gatewayNN, metav1.Condition{
		Type:   string(gatewayv1.GatewayConditionProgrammed),
		Status: metav1.ConditionTrue,
	})
	_, err := apikubernetes.WaitForGatewayAddress(t, k8sClient, opts.TimeoutConfig, apikubernetes.NewGatewayRef(gatewayNN))
	require.NoErrorf(t, err, "shared gateway %s/%s did not get an address", gatewayNN.Namespace, gatewayNN.Name)
	t.Logf("Shared Gateway %s/%s is ready.", gatewayNN.Namespace, gatewayNN.Name)
}

// writeReport writes the generated conformance report to the specified output file or logs it.
// Adapted from the core Gateway API suite.
func writeReport(logf func(string, ...any), report confapis.ConformanceReport, output string) error {
	rawReport, err := yaml.Marshal(report)
	if err != nil {
		return fmt.Errorf("error marshaling report: %w", err)
	}

	if output != "" {
		if err = os.WriteFile(output, rawReport, 0o600); err != nil {
			return fmt.Errorf("error writing report file %s: %w", output, err)
		}
		logf("Conformance report written to %s", output)
	} else {
		// Log the report YAML to stdout if no output file is specified.
		logf("Conformance report:\n%s", string(rawReport))
	}
	return nil
}<|MERGE_RESOLUTION|>--- conflicted
+++ resolved
@@ -68,14 +68,8 @@
 
 // Constants for the shared Gateway
 const (
-<<<<<<< HEAD
-	PrimaryGatewayName     = "conformance-gateway"
-	SharedGatewayNamespace = "gateway-conformance-infra"
-	SecondaryGatewayName   = "conformance-secondary-gateway"
-=======
 	SharedGatewayName      = "conformance-primary-gateway" // Name of the Gateway in manifests.yaml
 	SharedGatewayNamespace = "gateway-conformance-infra"   // Namespace of the Gateway
->>>>>>> ea66dd24
 )
 
 // GatewayLayerProfileName defines the name for the conformance profile that tests
