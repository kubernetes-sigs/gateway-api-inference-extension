/*
Copyright 2025 The Kubernetes Authors.

Licensed under the Apache License, Version 2.0 (the "License");
you may not use this file except in compliance with the License.
You may obtain a copy of the License at

    http://www.apache.org/licenses/LICENSE-2.0

Unless required by applicable law or agreed to in writing, software
distributed under the License is distributed on an "AS IS" BASIS,
WITHOUT WARRANTIES OR CONDITIONS OF ANY KIND, either express or implied.
See the License for the specific language governing permissions and
limitations under the License.
*/

package traffic

import (
	"fmt"
	"net/http"
	"testing"

	corev1 "k8s.io/api/core/v1"
	gwconfig "sigs.k8s.io/gateway-api/conformance/utils/config"
	gwhttp "sigs.k8s.io/gateway-api/conformance/utils/http"
	"sigs.k8s.io/gateway-api/conformance/utils/roundtripper"
)

// Request defines the parameters for a single HTTP test request and its expected outcome.
type Request struct {
	// Host is the hostname to use in the HTTP request.
	Host string
	// Path is the path to request.
	Path string
	// Method is the HTTP method to use. Defaults to "GET" if empty.
	Method string
	// Headers are the HTTP headers to include in the request.
	Headers map[string]string
	// Body is the request body.
	Body string

	// ExpectedStatusCode is the HTTP status code expected in the response.
	ExpectedStatusCode int
	// Backend is the name of the backend service expected to handle the request.
	// This is not checked for non-200 responses.
	Backend string
	// Namespace is the namespace of the backend service.
	Namespace string
}

// Deprecated: this will be replaced by letting caller to construct the Request type.
// BuildExpectedHTTPResponse constructs a gwhttp.ExpectedResponse for common test scenarios.
// For 200 OK responses, it sets up ExpectedRequest to check Host and Path.
// For other status codes (like 404), ExpectedRequest is nil as detailed backend checks are usually skipped by CompareRequest.
func BuildExpectedHTTPResponse(
	requestHost string,
	requestPath string,
	expectedStatusCode int,
	backendName string,
	backendNamespace string,
) gwhttp.ExpectedResponse {
	resp := gwhttp.ExpectedResponse{
		Request: gwhttp.Request{
			Host:   requestHost,
			Path:   requestPath,
			Method: "GET",
		},
		Response: gwhttp.Response{
			StatusCode: expectedStatusCode,
		},
		Backend:   backendName,
		Namespace: backendNamespace,
	}

	if expectedStatusCode == http.StatusOK {
		resp.ExpectedRequest = &gwhttp.ExpectedRequest{
			Request: gwhttp.Request{
				Host:   requestHost,
				Path:   requestPath,
				Method: "GET",
			},
		}
	}
	return resp
}

// Deprecated: please use MakeRequestWithRequestParamAndExpectSuccess instead.
// https://github.com/kubernetes-sigs/gateway-api-inference-extension/issues/983
// MakeRequestAndExpectSuccess is a helper function that builds an expected success (200 OK) response
// and then calls MakeRequestAndExpectEventuallyConsistentResponse.
func MakeRequestAndExpectSuccess(
	t *testing.T,
	r roundtripper.RoundTripper,
	timeoutConfig gwconfig.TimeoutConfig,
	gatewayAddress string,
	requestHost string,
	requestPath string,
	backendName string,
	backendNamespace string,
) {
	t.Helper()
	expectedResponse := BuildExpectedHTTPResponse(
		requestHost,
		requestPath,
		http.StatusOK,
		backendName,
		backendNamespace,
	)
	gwhttp.MakeRequestAndExpectEventuallyConsistentResponse(t, r, timeoutConfig, gatewayAddress, expectedResponse)
}

// Deprecated: please use MakeRequestAndExpectEventuallyConsistentResponse instead and specify the ExpectedStatusCode in Request.
// https://github.com/kubernetes-sigs/gateway-api-inference-extension/issues/983
// MakeRequestAndExpectNotFound is a helper function that builds an expected not found (404) response
// and then calls MakeRequestAndExpectEventuallyConsistentResponse.
func MakeRequestAndExpectNotFound(
	t *testing.T,
	r roundtripper.RoundTripper,
	timeoutConfig gwconfig.TimeoutConfig,
	gatewayAddress string,
	requestHost string,
	requestPath string,
) {
	t.Helper()
	expectedResponse := BuildExpectedHTTPResponse(
		requestHost,
		requestPath,
		http.StatusNotFound,
		"", // Backend name not relevant for 404
		"", // Backend namespace not relevant for 404
	)
	gwhttp.MakeRequestAndExpectEventuallyConsistentResponse(t, r, timeoutConfig, gatewayAddress, expectedResponse)
}

<<<<<<< HEAD
// MakeRequestAndExpectEventuallyConsistentResponse makes a request using the parameters
// from the Request struct and waits for the response to consistently match the expectations.
func MakeRequestAndExpectEventuallyConsistentResponse(
	t *testing.T,
	r roundtripper.RoundTripper,
	timeoutConfig gwconfig.TimeoutConfig,
	gatewayAddress string,
	req Request,
) {
	t.Helper()

	method := http.MethodGet
	if req.Method != "" {
		method = req.Method
	}

	expectedResponse := gwhttp.ExpectedResponse{
		Request: gwhttp.Request{
			Host:    req.Host,
			Path:    req.Path,
			Method:  method,
			Headers: req.Headers,
			Body:    req.Body,
		},
		Response: gwhttp.Response{
			StatusCode: req.ExpectedStatusCode,
		},
		Backend:   req.Backend,
		Namespace: req.Namespace,
	}

	// For successful responses (200 OK), we also verify that the backend
	// received the request with the correct details (Host, Path, etc.).
	// For other statuses (e.g., 404), this check is skipped.
	if req.ExpectedStatusCode == http.StatusOK {
		expectedResponse.ExpectedRequest = &gwhttp.ExpectedRequest{
			Request: gwhttp.Request{
				Host:    req.Host,
				Path:    req.Path,
				Headers: req.Headers,
				Method:  method,
			},
		}
	}
	gwhttp.MakeRequestAndExpectEventuallyConsistentResponse(t, r, timeoutConfig, gatewayAddress, expectedResponse)
}

// MakeRequestWithRequestParamAndExpectSuccess is a convenience wrapper for requests that are
// expected to succeed with a 200 OK status.
func MakeRequestWithRequestParamAndExpectSuccess(
	t *testing.T,
	r roundtripper.RoundTripper,
	timeoutConfig gwconfig.TimeoutConfig,
	gatewayAddress string,
	req Request,
) {
	t.Helper()
	req.ExpectedStatusCode = http.StatusOK
	MakeRequestAndExpectEventuallyConsistentResponse(t, r, timeoutConfig, gatewayAddress, req)
=======
// MakeRequestAndExpectResponseFromPod sends a request to the specified path by IP address and
// uses a special "test-epp-endpoint-selection" header to target a specific backend Pod.
// It then verifies that the response was served by that Pod.
func MakeRequestAndExpectResponseFromPod(t *testing.T, r roundtripper.RoundTripper, timeoutConfig gwconfig.TimeoutConfig, gwAddr, path string, targetPod *corev1.Pod) {
	t.Helper()

	const (
		eppSelectionHeader = "test-epp-endpoint-selection"
		backendPort        = 3000
	)

	expectedResponse := gwhttp.ExpectedResponse{
		Request: gwhttp.Request{
			Path: path,
			Headers: map[string]string{
				eppSelectionHeader: fmt.Sprintf("%s:%d", targetPod.Status.PodIP, backendPort),
			},
		},
		Backend:   targetPod.Name,
		Namespace: targetPod.Namespace,
	}

	gwhttp.MakeRequestAndExpectEventuallyConsistentResponse(t, r, timeoutConfig, gwAddr, expectedResponse)
>>>>>>> 68c73c01
}<|MERGE_RESOLUTION|>--- conflicted
+++ resolved
@@ -133,7 +133,6 @@
 	gwhttp.MakeRequestAndExpectEventuallyConsistentResponse(t, r, timeoutConfig, gatewayAddress, expectedResponse)
 }
 
-<<<<<<< HEAD
 // MakeRequestAndExpectEventuallyConsistentResponse makes a request using the parameters
 // from the Request struct and waits for the response to consistently match the expectations.
 func MakeRequestAndExpectEventuallyConsistentResponse(
@@ -193,7 +192,8 @@
 	t.Helper()
 	req.ExpectedStatusCode = http.StatusOK
 	MakeRequestAndExpectEventuallyConsistentResponse(t, r, timeoutConfig, gatewayAddress, req)
-=======
+}
+
 // MakeRequestAndExpectResponseFromPod sends a request to the specified path by IP address and
 // uses a special "test-epp-endpoint-selection" header to target a specific backend Pod.
 // It then verifies that the response was served by that Pod.
@@ -217,5 +217,4 @@
 	}
 
 	gwhttp.MakeRequestAndExpectEventuallyConsistentResponse(t, r, timeoutConfig, gwAddr, expectedResponse)
->>>>>>> 68c73c01
 }