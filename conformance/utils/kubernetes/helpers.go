--- conflicted
+++ resolved
@@ -239,20 +239,6 @@
 	t.Logf("HTTPRoute %s is now Accepted and has ResolvedRefs by Gateway %s", routeNN.String(), gatewayNN.String())
 }
 
-// HTTPRouteMustHaveConditions waits for the specified HTTPRoute to have a set of conditions
-// reported by the specified Gateway. It checks each condition sequentially.
-func HTTPRouteMustHaveConditions(t *testing.T, c client.Client, timeoutConfig gatewayapiconfig.TimeoutConfig, routeNN, gatewayNN types.NamespacedName, expectedConditions []metav1.Condition) {
-	t.Helper()
-
-	for _, condition := range expectedConditions {
-		t.Logf("Waiting for HTTPRoute %s to have condition: Type=%s, Status=%s, Reason=%s",
-			routeNN.String(), condition.Type, condition.Status, condition.Reason)
-		gatewayk8sutils.HTTPRouteMustHaveCondition(t, c, timeoutConfig, routeNN, gatewayNN, condition)
-	}
-	t.Logf("Successfully verified all expected conditions for HTTPRoute %s on Gateway %s",
-		routeNN.String(), gatewayNN.String())
-}
-
 // InferencePoolMustBeAcceptedByParent waits for the specified InferencePool
 // to report an Accepted condition with status True and reason "Accepted"
 // from at least one of its parent Gateways.
@@ -308,43 +294,6 @@
 		poolNN.String(), expectedPoolCondition.Type, expectedPoolCondition.Status, expectedPoolCondition.Reason)
 }
 
-// InferencePoolMustBeRouteAccepted waits for the specified InferencePool resource
-// to exist and report an Accepted condition with Type=RouteConditionAccepted,
-// Status=True, and Reason=RouteReasonAccepted within one of its parent statuses.
-func InferencePoolMustBeRouteAccepted(t *testing.T, c client.Client, poolNN types.NamespacedName) {
-	t.Helper()
-
-	expectedPoolCondition := metav1.Condition{
-		Type:   string(gatewayv1.RouteConditionAccepted),
-		Status: metav1.ConditionTrue,
-		Reason: string(gatewayv1.RouteReasonAccepted),
-	}
-
-	// Call the existing generic helper with the predefined condition
-	InferencePoolMustHaveCondition(t, c, poolNN, expectedPoolCondition)
-	t.Logf("InferencePool %s successfully verified with RouteAccepted condition (Type: %s, Status: %s, Reason: %s).",
-		poolNN.String(), expectedPoolCondition.Type, expectedPoolCondition.Status, expectedPoolCondition.Reason)
-}
-
-// HTTPRouteAndInferencePoolMustBeAcceptedAndRouteAccepted waits for the specified HTTPRoute
-// to be Accepted and have its references resolved by the specified Gateway,
-// AND for the specified InferencePool to be "RouteAccepted" using the specific
-// RouteConditionAccepted criteria.
-func HTTPRouteAndInferencePoolMustBeAcceptedAndRouteAccepted(
-	t *testing.T,
-	c client.Client,
-	routeNN types.NamespacedName,
-	gatewayNN types.NamespacedName,
-	poolNN types.NamespacedName) {
-	t.Helper()
-	var timeoutConfig config.InferenceExtensionTimeoutConfig = config.DefaultInferenceExtensionTimeoutConfig()
-
-	HTTPRouteMustBeAcceptedAndResolved(t, c, timeoutConfig.TimeoutConfig, routeNN, gatewayNN)
-	InferencePoolMustBeRouteAccepted(t, c, poolNN)
-	t.Logf("Successfully verified: HTTPRoute %s (Gateway %s) is Accepted & Resolved, and InferencePool %s is RouteAccepted.",
-		routeNN.String(), gatewayNN.String(), poolNN.String())
-}
-
 // GetGatewayEndpoint waits for the specified Gateway to have at least one address
 // and returns the address in "host:port" format.
 // It leverages the upstream Gateway API's WaitForGatewayAddress.
@@ -361,13 +310,8 @@
 }
 
 // GetPod waits for a Pod matching the specified labels to exist in the given
-<<<<<<< HEAD
-// namespace and have an IP address assigned. It's a test helper that fails the
-// test on timeout or error.
-=======
 // namespace and have an IP address assigned. This function returns the first
 // matching Pod found if there are multiple matches. It fails the on timeout or error.
->>>>>>> 76cb6444
 func GetPod(t *testing.T, c client.Client, namespace string, selector labels.Selector, timeout time.Duration) *corev1.Pod {
 	t.Helper()
 
