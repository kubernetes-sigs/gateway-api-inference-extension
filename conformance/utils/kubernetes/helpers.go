--- conflicted
+++ resolved
@@ -37,10 +37,6 @@
 
 	// Import necessary utilities from the core Gateway API conformance suite
 	"sigs.k8s.io/gateway-api-inference-extension/conformance/utils/config"
-<<<<<<< HEAD
-	// Reference Gateway libraries
-=======
->>>>>>> e590ffb9
 	gatewayv1 "sigs.k8s.io/gateway-api/apis/v1"
 )
 
