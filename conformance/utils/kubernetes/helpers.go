--- conflicted
+++ resolved
@@ -37,11 +37,7 @@
 
 	// Import necessary utilities from the core Gateway API conformance suite
 	"sigs.k8s.io/gateway-api-inference-extension/conformance/utils/config"
-<<<<<<< HEAD
-	// Reference Gateway libraries
 	gatewayv1 "sigs.k8s.io/gateway-api/apis/v1"
-=======
->>>>>>> 1f62b02a
 )
 
 // checkCondition is a helper function similar to findConditionInList or CheckCondition
