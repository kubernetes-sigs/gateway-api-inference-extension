/*
Copyright 2025 The Kubernetes Authors.

Licensed under the Apache License, Version 2.0 (the "License");
you may not use this file except in compliance with the License.
You may obtain a copy of the License at

    http://www.apache.org/licenses/LICENSE-2.0

Unless required by applicable law or agreed to in writing, software
distributed under the License is distributed on an "AS IS" BASIS,
WITHOUT WARRANTIES OR CONDITIONS OF ANY KIND, either express or implied.
See the License for the specific language governing permissions and
limitations under the License.
*/

package config

import (
	"time"

	// Import the upstream Gateway API timeout config

	gatewayconfig "sigs.k8s.io/gateway-api/conformance/utils/config"
)

// InferenceExtensionTimeoutConfig embeds the upstream TimeoutConfig and adds
// extension-specific timeout values.
type InferenceExtensionTimeoutConfig struct {
	// All fields from gatewayconfig.TimeoutConfig will be available directly.
	gatewayconfig.TimeoutConfig

	// GeneralMustHaveConditionTimeout represents the maximum time to wait for an InferencePool, HttpRoute or other assets to have a specific condition.
	GeneralMustHaveConditionTimeout time.Duration

	// InferencePoolMustHaveConditionInterval represents the polling interval for checking an InferencePool's condition.
	InferencePoolMustHaveConditionInterval time.Duration

	// GatewayObjectPollInterval is the polling interval used when waiting for a Gateway object to appear.
	GatewayObjectPollInterval time.Duration

	// HTTPRouteConditionTimeout represents the maximum time to wait for an HTTPRoute to have a specific condition.
	HTTPRouteDeletionReconciliationTimeout time.Duration
}

// DefaultInferenceExtensionTimeoutConfig returns a new InferenceExtensionTimeoutConfig with default values.
func DefaultInferenceExtensionTimeoutConfig() InferenceExtensionTimeoutConfig {
<<<<<<< HEAD

	// TODO - Remove this once the upstream timeout has been changed.
	modifiedConfig := gatewayconfig.DefaultTimeoutConfig()
	modifiedConfig.HTTPRouteMustHaveCondition = 300 * time.Second

	return InferenceExtensionTimeoutConfig{
		TimeoutConfig:                          modifiedConfig,
=======
	config := gatewayconfig.DefaultTimeoutConfig()
	config.HTTPRouteMustHaveCondition = 300 * time.Second
	config.MaxTimeToConsistency = 200 * time.Second
	config.DefaultTestTimeout = 600 * time.Second
	return InferenceExtensionTimeoutConfig{
		TimeoutConfig:                          config, // Initialize embedded struct
>>>>>>> 7df5d3df
		GeneralMustHaveConditionTimeout:        300 * time.Second,
		InferencePoolMustHaveConditionInterval: 10 * time.Second,
		GatewayObjectPollInterval:              5 * time.Second,
		HTTPRouteDeletionReconciliationTimeout: 5 * time.Second,
	}
}<|MERGE_RESOLUTION|>--- conflicted
+++ resolved
@@ -45,22 +45,12 @@
 
 // DefaultInferenceExtensionTimeoutConfig returns a new InferenceExtensionTimeoutConfig with default values.
 func DefaultInferenceExtensionTimeoutConfig() InferenceExtensionTimeoutConfig {
-<<<<<<< HEAD
-
-	// TODO - Remove this once the upstream timeout has been changed.
-	modifiedConfig := gatewayconfig.DefaultTimeoutConfig()
-	modifiedConfig.HTTPRouteMustHaveCondition = 300 * time.Second
-
-	return InferenceExtensionTimeoutConfig{
-		TimeoutConfig:                          modifiedConfig,
-=======
 	config := gatewayconfig.DefaultTimeoutConfig()
 	config.HTTPRouteMustHaveCondition = 300 * time.Second
 	config.MaxTimeToConsistency = 200 * time.Second
 	config.DefaultTestTimeout = 600 * time.Second
 	return InferenceExtensionTimeoutConfig{
 		TimeoutConfig:                          config, // Initialize embedded struct
->>>>>>> 7df5d3df
 		GeneralMustHaveConditionTimeout:        300 * time.Second,
 		InferencePoolMustHaveConditionInterval: 10 * time.Second,
 		GatewayObjectPollInterval:              5 * time.Second,
