/*
Copyright 2025 The Kubernetes Authors.

Licensed under the Apache License, Version 2.0 (the "License");
you may not use this file except in compliance with the License.
You may obtain a copy of the License at

    http://www.apache.org/licenses/LICENSE-2.0

Unless required by applicable law or agreed to in writing, software
distributed under the License is distributed on an "AS IS" BASIS,
WITHOUT WARRANTIES OR CONDITIONS OF ANY KIND, either express or implied.
See the License for the specific language governing permissions and
limitations under the License.
*/

package v1alpha2

import (
	"testing"

	"github.com/google/go-cmp/cmp"
	metav1 "k8s.io/apimachinery/pkg/apis/meta/v1"
	v1 "sigs.k8s.io/gateway-api-inference-extension/api/v1"
)

var (
	group       = Group("my-group")
	kind        = Kind("MyKind")
	failureMode = ExtensionFailureMode("Deny")
	portNumber  = PortNumber(9000)
	timestamp   = metav1.Unix(0, 0)

	v1Group       = v1.Group("my-group")
	v1Kind        = v1.Kind("MyKind")
	v1FailureMode = v1.ExtensionFailureMode("Deny")
	v1PortNumber  = v1.PortNumber(9000)
)

func TestInferencePoolConvertTo(t *testing.T) {
	tests := []struct {
		name    string
		src     *InferencePool
		want    *v1.InferencePool
		wantErr bool
	}{
		{
			name: "full conversion from v1alpha2 to v1 including status",
			src: &InferencePool{
				TypeMeta: metav1.TypeMeta{
					Kind:       "InferencePool",
					APIVersion: "inference.networking.x-k8s.io/v1alpha2",
				},
				ObjectMeta: metav1.ObjectMeta{
					Name:      "test-pool",
					Namespace: "test-ns",
				},
				Spec: InferencePoolSpec{
					Selector: map[LabelKey]LabelValue{
						"app": "my-model-server",
					},
					TargetPortNumber: 8080,
					ExtensionRef: &Extension{
						Group:       &group,
						Kind:        &kind,
						Name:        "my-epp-service",
						PortNumber:  &portNumber,
						FailureMode: &failureMode,
					},
				},
				Status: InferencePoolStatus{
					Parents: []PoolStatus{
						{
							GatewayRef: ParentGatewayReference{Name: "my-gateway"},
							Conditions: []metav1.Condition{
								{
									Type:               string(InferencePoolConditionAccepted),
									Status:             metav1.ConditionTrue,
									Reason:             string(InferencePoolReasonAccepted),
									LastTransitionTime: timestamp,
								},
							},
						},
					},
				},
			},
			want: &v1.InferencePool{
				TypeMeta: metav1.TypeMeta{
					Kind:       "InferencePool",
					APIVersion: "inference.networking.x-k8s.io/v1alpha2",
				},
				ObjectMeta: metav1.ObjectMeta{
					Name:      "test-pool",
					Namespace: "test-ns",
				},
				Spec: v1.InferencePoolSpec{
					Selector: v1.LabelSelector{
						MatchLabels: map[v1.LabelKey]v1.LabelValue{
							"app": "my-model-server",
						},
					},
<<<<<<< HEAD
					TargetPorts: []v1.Port{{Number: v1.PortNumber(int32(8080))}},
					ExtensionRef: &v1.Extension{
=======
					TargetPortNumber: 8080,
					ExtensionRef: v1.Extension{
>>>>>>> bc242de9
						Group:       &v1Group,
						Kind:        v1Kind,
						Name:        "my-epp-service",
						PortNumber:  v1PortNumber,
						FailureMode: v1FailureMode,
					},
				},
				Status: v1.InferencePoolStatus{
					Parents: []v1.PoolStatus{
						{
							GatewayRef: v1.ParentGatewayReference{Name: "my-gateway"},
							Conditions: []metav1.Condition{
								{
									Type:               string(v1.InferencePoolConditionAccepted),
									Status:             metav1.ConditionTrue,
									Reason:             string(v1.InferencePoolReasonAccepted),
									LastTransitionTime: timestamp,
								},
							},
						},
					},
				},
			},
			wantErr: false,
		},
		{
			name: "conversion from v1alpha2 to v1 with nil extensionRef",
			src: &InferencePool{
				TypeMeta: metav1.TypeMeta{
					Kind:       "InferencePool",
					APIVersion: "inference.networking.x-k8s.io/v1alpha2",
				},
				ObjectMeta: metav1.ObjectMeta{
					Name:      "test-pool",
					Namespace: "test-ns",
				},
				Spec: InferencePoolSpec{
					Selector: map[LabelKey]LabelValue{
						"app": "my-model-server",
					},
					TargetPortNumber: 8080,
				},
				Status: InferencePoolStatus{
					Parents: []PoolStatus{
						{
							GatewayRef: ParentGatewayReference{Name: "my-gateway"},
							Conditions: []metav1.Condition{
								{
									Type:               string(InferencePoolConditionAccepted),
									Status:             metav1.ConditionTrue,
									Reason:             string(InferencePoolReasonAccepted),
									LastTransitionTime: timestamp,
								},
							},
						},
					},
				},
			},
			want: &v1.InferencePool{
				TypeMeta: metav1.TypeMeta{
					Kind:       "InferencePool",
					APIVersion: "inference.networking.x-k8s.io/v1alpha2",
				},
				ObjectMeta: metav1.ObjectMeta{
					Name:      "test-pool",
					Namespace: "test-ns",
				},
				Spec: v1.InferencePoolSpec{
					Selector: v1.LabelSelector{
						MatchLabels: map[v1.LabelKey]v1.LabelValue{
							"app": "my-model-server",
						},
					},
					TargetPorts: []v1.Port{{Number: v1.PortNumber(int32(8080))}},
				},
				Status: v1.InferencePoolStatus{
					Parents: []v1.PoolStatus{
						{
							GatewayRef: v1.ParentGatewayReference{Name: "my-gateway"},
							Conditions: []metav1.Condition{
								{
									Type:               string(v1.InferencePoolConditionAccepted),
									Status:             metav1.ConditionTrue,
									Reason:             string(v1.InferencePoolReasonAccepted),
									LastTransitionTime: timestamp,
								},
							},
						},
					},
				},
			},
			wantErr: false,
		},
	}

	for _, tt := range tests {
		t.Run(tt.name, func(t *testing.T) {
			got := &v1.InferencePool{}
			err := tt.src.ConvertTo(got)
			if (err != nil) != tt.wantErr {
				t.Fatalf("ConvertTo() error = %v, wantErr %v", err, tt.wantErr)
			}
			if diff := cmp.Diff(tt.want, got); diff != "" {
				t.Errorf("ConvertTo() mismatch (-want +got):\n%s", diff)
			}
		})
	}
}

func TestInferencePoolConvertFrom(t *testing.T) {
	tests := []struct {
		name    string
		src     *v1.InferencePool
		want    *InferencePool
		wantErr bool
	}{
		{
			name: "full conversion from v1 to v1alpha2 including status",
			src: &v1.InferencePool{
				TypeMeta: metav1.TypeMeta{
					Kind:       "InferencePool",
					APIVersion: "inference.networking.k8s.io/v1",
				},
				ObjectMeta: metav1.ObjectMeta{
					Name:      "test-pool",
					Namespace: "test-ns",
				},
				Spec: v1.InferencePoolSpec{
					Selector: v1.LabelSelector{
						MatchLabels: map[v1.LabelKey]v1.LabelValue{
							"app": "my-model-server",
						},
					},
<<<<<<< HEAD
					TargetPorts: []v1.Port{{Number: v1.PortNumber(int32(8080))}},
					ExtensionRef: &v1.Extension{
=======
					TargetPortNumber: 8080,
					ExtensionRef: v1.Extension{
>>>>>>> bc242de9
						Group:       &v1Group,
						Kind:        v1Kind,
						Name:        "my-epp-service",
						PortNumber:  v1PortNumber,
						FailureMode: v1FailureMode,
					},
				},
				Status: v1.InferencePoolStatus{
					Parents: []v1.PoolStatus{
						{
							GatewayRef: v1.ParentGatewayReference{Name: "my-gateway"},
							Conditions: []metav1.Condition{
								{
									Type:               string(v1.InferencePoolConditionAccepted),
									Status:             metav1.ConditionTrue,
									Reason:             string(v1.InferencePoolReasonAccepted),
									LastTransitionTime: timestamp,
								},
							},
						},
					},
				},
			},
			want: &InferencePool{
				TypeMeta: metav1.TypeMeta{
					Kind:       "InferencePool",
					APIVersion: "inference.networking.k8s.io/v1",
				},
				ObjectMeta: metav1.ObjectMeta{
					Name:      "test-pool",
					Namespace: "test-ns",
				},
				Spec: InferencePoolSpec{
					Selector: map[LabelKey]LabelValue{
						"app": "my-model-server",
					},
					TargetPortNumber: 8080,
					ExtensionRef: &Extension{
						Group:       &group,
						Kind:        &kind,
						Name:        "my-epp-service",
						PortNumber:  &portNumber,
						FailureMode: &failureMode,
					},
				},
				Status: InferencePoolStatus{
					Parents: []PoolStatus{
						{
							GatewayRef: ParentGatewayReference{Name: "my-gateway"},
							Conditions: []metav1.Condition{
								{
									Type:               string(InferencePoolConditionAccepted),
									Status:             metav1.ConditionTrue,
									Reason:             string(InferencePoolReasonAccepted),
									LastTransitionTime: timestamp,
								},
							},
						},
					},
				},
			},
			wantErr: false,
		},
		{
			name: "conversion from v1 to v1alpha2 with nil extensionRef",
			src: &v1.InferencePool{
				TypeMeta: metav1.TypeMeta{
					Kind:       "InferencePool",
					APIVersion: "inference.networking.k8s.io/v1",
				},
				ObjectMeta: metav1.ObjectMeta{
					Name:      "test-pool",
					Namespace: "test-ns",
				},
				Spec: v1.InferencePoolSpec{
					Selector: v1.LabelSelector{
						MatchLabels: map[v1.LabelKey]v1.LabelValue{
							"app": "my-model-server",
						},
					},
					TargetPorts: []v1.Port{{Number: v1.PortNumber(int32(8080))}},
				},
				Status: v1.InferencePoolStatus{
					Parents: []v1.PoolStatus{
						{
							GatewayRef: v1.ParentGatewayReference{Name: "my-gateway"},
							Conditions: []metav1.Condition{
								{
									Type:               string(v1.InferencePoolConditionAccepted),
									Status:             metav1.ConditionTrue,
									Reason:             string(v1.InferencePoolReasonAccepted),
									LastTransitionTime: timestamp,
								},
							},
						},
					},
				},
			},
			want: &InferencePool{
				TypeMeta: metav1.TypeMeta{
					Kind:       "InferencePool",
					APIVersion: "inference.networking.k8s.io/v1",
				},
				ObjectMeta: metav1.ObjectMeta{
					Name:      "test-pool",
					Namespace: "test-ns",
				},
				Spec: InferencePoolSpec{
					Selector: map[LabelKey]LabelValue{
						"app": "my-model-server",
					},
					TargetPortNumber: 8080,
					ExtensionRef:     &Extension{},
				},
				Status: InferencePoolStatus{
					Parents: []PoolStatus{
						{
							GatewayRef: ParentGatewayReference{Name: "my-gateway"},
							Conditions: []metav1.Condition{
								{
									Type:               string(InferencePoolConditionAccepted),
									Status:             metav1.ConditionTrue,
									Reason:             string(InferencePoolReasonAccepted),
									LastTransitionTime: timestamp,
								},
							},
						},
					},
				},
			},
			wantErr: false,
		},
		{
			name:    "nil source",
			src:     nil,
			want:    &InferencePool{},
			wantErr: true,
		},
	}

	for _, tt := range tests {
		t.Run(tt.name, func(t *testing.T) {
			got := &InferencePool{}
			err := got.ConvertFrom(tt.src)
			if (err != nil) != tt.wantErr {
				t.Fatalf("ConvertFrom() error = %v, wantErr %v", err, tt.wantErr)
			}
			if diff := cmp.Diff(tt.want, got); diff != "" {
				t.Errorf("ConvertFrom() mismatch (-want +got):\n%s", diff)
			}
		})
	}
}<|MERGE_RESOLUTION|>--- conflicted
+++ resolved
@@ -99,13 +99,8 @@
 							"app": "my-model-server",
 						},
 					},
-<<<<<<< HEAD
-					TargetPorts: []v1.Port{{Number: v1.PortNumber(int32(8080))}},
-					ExtensionRef: &v1.Extension{
-=======
 					TargetPortNumber: 8080,
 					ExtensionRef: v1.Extension{
->>>>>>> bc242de9
 						Group:       &v1Group,
 						Kind:        v1Kind,
 						Name:        "my-epp-service",
@@ -179,7 +174,7 @@
 							"app": "my-model-server",
 						},
 					},
-					TargetPorts: []v1.Port{{Number: v1.PortNumber(int32(8080))}},
+					TargetPortNumber: 8080,
 				},
 				Status: v1.InferencePoolStatus{
 					Parents: []v1.PoolStatus{
@@ -239,13 +234,8 @@
 							"app": "my-model-server",
 						},
 					},
-<<<<<<< HEAD
-					TargetPorts: []v1.Port{{Number: v1.PortNumber(int32(8080))}},
-					ExtensionRef: &v1.Extension{
-=======
 					TargetPortNumber: 8080,
 					ExtensionRef: v1.Extension{
->>>>>>> bc242de9
 						Group:       &v1Group,
 						Kind:        v1Kind,
 						Name:        "my-epp-service",
@@ -326,7 +316,7 @@
 							"app": "my-model-server",
 						},
 					},
-					TargetPorts: []v1.Port{{Number: v1.PortNumber(int32(8080))}},
+					TargetPortNumber: 8080,
 				},
 				Status: v1.InferencePoolStatus{
 					Parents: []v1.PoolStatus{
