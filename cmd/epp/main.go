/*
Copyright 2025 The Kubernetes Authors.

Licensed under the Apache License, Version 2.0 (the "License");
you may not use this file except in compliance with the License.
You may obtain a copy of the License at

    http://www.apache.org/licenses/LICENSE-2.0

Unless required by applicable law or agreed to in writing, software
distributed under the License is distributed on an "AS IS" BASIS,
WITHOUT WARRANTIES OR CONDITIONS OF ANY KIND, either express or implied.
See the License for the specific language governing permissions and
limitations under the License.
*/

package main

import (
	"os"

	"sigs.k8s.io/gateway-api-inference-extension/cmd/epp/runner"
)

func main() {
	if err := runner.NewRunner().Run(); err != nil {
		os.Exit(1)
	}
<<<<<<< HEAD
}

func run() error {
	opts := zap.Options{
		Development: true,
	}
	opts.BindFlags(flag.CommandLine)
	flag.Parse()
	initLogging(&opts)

	// Validate flags
	if err := validateFlags(); err != nil {
		setupLog.Error(err, "Failed to validate flags")
		return err
	}

	// Print all flag values
	flags := make(map[string]any)
	flag.VisitAll(func(f *flag.Flag) {
		flags[f.Name] = f.Value
	})
	setupLog.Info("Flags processed", "flags", flags)

	// --- Load Configurations from Environment Variables ---
	sdConfig := saturationdetector.LoadConfigFromEnv()

	// --- Get Kubernetes Config ---
	cfg, err := ctrl.GetConfig()
	if err != nil {
		setupLog.Error(err, "Failed to get Kubernetes rest config")
		return err
	}

	// --- Setup Datastore ---
	mapping, err := backendmetrics.NewMetricMapping(
		*totalQueuedRequestsMetric,
		*kvCacheUsagePercentageMetric,
		*loraInfoMetric,
	)
	if err != nil {
		setupLog.Error(err, "Failed to create metric mapping from flags.")
		return err
	}
	verifyMetricMapping(*mapping, setupLog)
	pmf := backendmetrics.NewPodMetricsFactory(&backendmetrics.PodMetricsClientImpl{MetricMapping: mapping}, *refreshMetricsInterval)
	ctx := ctrl.SetupSignalHandler()
	datastore := datastore.NewDatastore(ctx, pmf)

	// --- Setup Metrics Server ---
	customCollectors := []prometheus.Collector{
		collectors.NewInferencePoolMetricsCollector(datastore),
		collectors.NewInferenceModelMetricsCollector(datastore),
	}
	metrics.Register(customCollectors...)
	metrics.RecordInferenceExtensionInfo()
	// Register metrics handler.
	// Metrics endpoint is enabled in 'config/default/kustomization.yaml'. The Metrics options configure the server.
	// More info:
	// - https://pkg.go.dev/sigs.k8s.io/controller-runtime@v0.19.1/pkg/metrics/server
	// - https://book.kubebuilder.io/reference/metrics.html
	metricsServerOptions := metricsserver.Options{
		BindAddress:    fmt.Sprintf(":%d", *metricsPort),
		FilterProvider: filters.WithAuthenticationAndAuthorization,
	}

	poolNamespacedName := types.NamespacedName{
		Name:      *poolName,
		Namespace: *poolNamespace,
	}
	mgr, err := runserver.NewDefaultManager(poolNamespacedName, cfg, metricsServerOptions)
	if err != nil {
		setupLog.Error(err, "Failed to create controller manager")
		return err
	}

	// --- Initialize Core EPP Components ---
	scheduler := scheduling.NewScheduler(datastore)
	if schedulerV2 {
		queueScorerWeight := envutil.GetEnvInt("QUEUE_SCORE_WEIGHT", scorer.DefaultQueueScorerWeight, setupLog)
		kvCacheScorerWeight := envutil.GetEnvInt("KV_CACHE_SCORE_WEIGHT", scorer.DefaultKVCacheScorerWeight, setupLog)

		schedulerProfile := framework.NewSchedulerProfile().
			WithScorers(framework.NewWeightedScorer(&scorer.QueueScorer{}, queueScorerWeight),
				framework.NewWeightedScorer(&scorer.KVCacheScorer{}, kvCacheScorerWeight)).
			WithPicker(picker.NewMaxScorePicker())

		if prefixCacheScheduling {
			prefixScorerWeight := envutil.GetEnvInt("PREFIX_CACHE_SCORE_WEIGHT", prefix.DefaultScorerWeight, setupLog)
			if err := schedulerProfile.AddPlugins(framework.NewWeightedScorer(prefix.New(loadPrefixCacheConfig()), prefixScorerWeight)); err != nil {
				setupLog.Error(err, "Failed to register scheduler plugins")
				return err
			}
		}

		schedulerConfig := scheduling.NewSchedulerConfig(profilepicker.NewAllProfilesPicker(), map[string]*framework.SchedulerProfile{"schedulerv2": schedulerProfile})
		scheduler = scheduling.NewSchedulerWithConfig(datastore, schedulerConfig)
	}

	if reqHeaderBasedSchedulerForTesting {
		scheduler = conformance_epp.NewReqHeaderBasedScheduler(datastore)
	}

	saturationDetector := saturationdetector.NewDetector(sdConfig, datastore, ctrl.Log)

	director := requestcontrol.NewDirector(datastore, scheduler, saturationDetector) // can call "director.WithPostResponsePlugins" to add post response plugins

	// --- Setup ExtProc Server Runner ---
	serverRunner := &runserver.ExtProcServerRunner{
		GrpcPort:                                 *grpcPort,
		DestinationEndpointHintMetadataNamespace: *destinationEndpointHintMetadataNamespace,
		DestinationEndpointHintKey:               *destinationEndpointHintKey,
		PoolNamespacedName:                       poolNamespacedName,
		Datastore:                                datastore,
		SecureServing:                            *secureServing,
		CertPath:                                 *certPath,
		RefreshPrometheusMetricsInterval:         *refreshPrometheusMetricsInterval,
		Director:                                 director,
		SaturationDetector:                       saturationDetector,
	}
	if err := serverRunner.SetupWithManager(ctx, mgr); err != nil {
		setupLog.Error(err, "Failed to setup EPP controllers")
		return err
	}

	// --- Add Runnables to Manager ---
	// Register health server.
	if err := registerHealthServer(mgr, ctrl.Log.WithName("health"), datastore, *grpcHealthPort); err != nil {
		return err
	}

	// Register ext-proc server.
	if err := registerExtProcServer(mgr, serverRunner, ctrl.Log.WithName("ext-proc")); err != nil {
		return err
	}

	// --- Start Manager ---
	// This blocks until a signal is received.
	setupLog.Info("Controller manager starting")
	if err := mgr.Start(ctx); err != nil {
		setupLog.Error(err, "Error starting controller manager")
		return err
	}
	setupLog.Info("Controller manager terminated")
	return nil
}

func initLogging(opts *zap.Options) {
	// Unless -zap-log-level is explicitly set, use -v
	useV := true
	flag.Visit(func(f *flag.Flag) {
		if f.Name == "zap-log-level" {
			useV = false
		}
	})
	if useV {
		// See https://pkg.go.dev/sigs.k8s.io/controller-runtime/pkg/log/zap#Options.Level
		lvl := -1 * (*logVerbosity)
		opts.Level = uberzap.NewAtomicLevelAt(zapcore.Level(int8(lvl)))
	}

	logger := zap.New(zap.UseFlagOptions(opts), zap.RawZapOpts(uberzap.AddCaller()))
	ctrl.SetLogger(logger)
}

// registerExtProcServer adds the ExtProcServerRunner as a Runnable to the manager.
func registerExtProcServer(mgr manager.Manager, runner *runserver.ExtProcServerRunner, logger logr.Logger) error {
	if err := mgr.Add(runner.AsRunnable(logger)); err != nil {
		setupLog.Error(err, "Failed to register ext-proc gRPC server runnable")
		return err
	}
	setupLog.Info("ExtProc server runner added to manager.")
	return nil
}

// registerHealthServer adds the Health gRPC server as a Runnable to the given manager.
func registerHealthServer(mgr manager.Manager, logger logr.Logger, ds datastore.Datastore, port int) error {
	srv := grpc.NewServer()
	healthPb.RegisterHealthServer(srv, &healthServer{
		logger:    logger,
		datastore: ds,
	})
	if err := mgr.Add(
		runnable.NoLeaderElection(runnable.GRPCServer("health", srv, port))); err != nil {
		setupLog.Error(err, "Failed to register health server")
		return err
	}
	return nil
}

func validateFlags() error {
	if *poolName == "" {
		return fmt.Errorf("required %q flag not set", "poolName")
	}

	return nil
}

func verifyMetricMapping(mapping backendmetrics.MetricMapping, logger logr.Logger) {
	if mapping.TotalQueuedRequests == nil {
		logger.Info("Not scraping metric: TotalQueuedRequests")
	}
	if mapping.KVCacheUtilization == nil {
		logger.Info("Not scraping metric: KVCacheUtilization")
	}
	if mapping.LoraRequestInfo == nil {
		logger.Info("Not scraping metric: LoraRequestInfo")
	}
=======
>>>>>>> 1b5fb26b
}<|MERGE_RESOLUTION|>--- conflicted
+++ resolved
@@ -26,214 +26,4 @@
 	if err := runner.NewRunner().Run(); err != nil {
 		os.Exit(1)
 	}
-<<<<<<< HEAD
-}
-
-func run() error {
-	opts := zap.Options{
-		Development: true,
-	}
-	opts.BindFlags(flag.CommandLine)
-	flag.Parse()
-	initLogging(&opts)
-
-	// Validate flags
-	if err := validateFlags(); err != nil {
-		setupLog.Error(err, "Failed to validate flags")
-		return err
-	}
-
-	// Print all flag values
-	flags := make(map[string]any)
-	flag.VisitAll(func(f *flag.Flag) {
-		flags[f.Name] = f.Value
-	})
-	setupLog.Info("Flags processed", "flags", flags)
-
-	// --- Load Configurations from Environment Variables ---
-	sdConfig := saturationdetector.LoadConfigFromEnv()
-
-	// --- Get Kubernetes Config ---
-	cfg, err := ctrl.GetConfig()
-	if err != nil {
-		setupLog.Error(err, "Failed to get Kubernetes rest config")
-		return err
-	}
-
-	// --- Setup Datastore ---
-	mapping, err := backendmetrics.NewMetricMapping(
-		*totalQueuedRequestsMetric,
-		*kvCacheUsagePercentageMetric,
-		*loraInfoMetric,
-	)
-	if err != nil {
-		setupLog.Error(err, "Failed to create metric mapping from flags.")
-		return err
-	}
-	verifyMetricMapping(*mapping, setupLog)
-	pmf := backendmetrics.NewPodMetricsFactory(&backendmetrics.PodMetricsClientImpl{MetricMapping: mapping}, *refreshMetricsInterval)
-	ctx := ctrl.SetupSignalHandler()
-	datastore := datastore.NewDatastore(ctx, pmf)
-
-	// --- Setup Metrics Server ---
-	customCollectors := []prometheus.Collector{
-		collectors.NewInferencePoolMetricsCollector(datastore),
-		collectors.NewInferenceModelMetricsCollector(datastore),
-	}
-	metrics.Register(customCollectors...)
-	metrics.RecordInferenceExtensionInfo()
-	// Register metrics handler.
-	// Metrics endpoint is enabled in 'config/default/kustomization.yaml'. The Metrics options configure the server.
-	// More info:
-	// - https://pkg.go.dev/sigs.k8s.io/controller-runtime@v0.19.1/pkg/metrics/server
-	// - https://book.kubebuilder.io/reference/metrics.html
-	metricsServerOptions := metricsserver.Options{
-		BindAddress:    fmt.Sprintf(":%d", *metricsPort),
-		FilterProvider: filters.WithAuthenticationAndAuthorization,
-	}
-
-	poolNamespacedName := types.NamespacedName{
-		Name:      *poolName,
-		Namespace: *poolNamespace,
-	}
-	mgr, err := runserver.NewDefaultManager(poolNamespacedName, cfg, metricsServerOptions)
-	if err != nil {
-		setupLog.Error(err, "Failed to create controller manager")
-		return err
-	}
-
-	// --- Initialize Core EPP Components ---
-	scheduler := scheduling.NewScheduler(datastore)
-	if schedulerV2 {
-		queueScorerWeight := envutil.GetEnvInt("QUEUE_SCORE_WEIGHT", scorer.DefaultQueueScorerWeight, setupLog)
-		kvCacheScorerWeight := envutil.GetEnvInt("KV_CACHE_SCORE_WEIGHT", scorer.DefaultKVCacheScorerWeight, setupLog)
-
-		schedulerProfile := framework.NewSchedulerProfile().
-			WithScorers(framework.NewWeightedScorer(&scorer.QueueScorer{}, queueScorerWeight),
-				framework.NewWeightedScorer(&scorer.KVCacheScorer{}, kvCacheScorerWeight)).
-			WithPicker(picker.NewMaxScorePicker())
-
-		if prefixCacheScheduling {
-			prefixScorerWeight := envutil.GetEnvInt("PREFIX_CACHE_SCORE_WEIGHT", prefix.DefaultScorerWeight, setupLog)
-			if err := schedulerProfile.AddPlugins(framework.NewWeightedScorer(prefix.New(loadPrefixCacheConfig()), prefixScorerWeight)); err != nil {
-				setupLog.Error(err, "Failed to register scheduler plugins")
-				return err
-			}
-		}
-
-		schedulerConfig := scheduling.NewSchedulerConfig(profilepicker.NewAllProfilesPicker(), map[string]*framework.SchedulerProfile{"schedulerv2": schedulerProfile})
-		scheduler = scheduling.NewSchedulerWithConfig(datastore, schedulerConfig)
-	}
-
-	if reqHeaderBasedSchedulerForTesting {
-		scheduler = conformance_epp.NewReqHeaderBasedScheduler(datastore)
-	}
-
-	saturationDetector := saturationdetector.NewDetector(sdConfig, datastore, ctrl.Log)
-
-	director := requestcontrol.NewDirector(datastore, scheduler, saturationDetector) // can call "director.WithPostResponsePlugins" to add post response plugins
-
-	// --- Setup ExtProc Server Runner ---
-	serverRunner := &runserver.ExtProcServerRunner{
-		GrpcPort:                                 *grpcPort,
-		DestinationEndpointHintMetadataNamespace: *destinationEndpointHintMetadataNamespace,
-		DestinationEndpointHintKey:               *destinationEndpointHintKey,
-		PoolNamespacedName:                       poolNamespacedName,
-		Datastore:                                datastore,
-		SecureServing:                            *secureServing,
-		CertPath:                                 *certPath,
-		RefreshPrometheusMetricsInterval:         *refreshPrometheusMetricsInterval,
-		Director:                                 director,
-		SaturationDetector:                       saturationDetector,
-	}
-	if err := serverRunner.SetupWithManager(ctx, mgr); err != nil {
-		setupLog.Error(err, "Failed to setup EPP controllers")
-		return err
-	}
-
-	// --- Add Runnables to Manager ---
-	// Register health server.
-	if err := registerHealthServer(mgr, ctrl.Log.WithName("health"), datastore, *grpcHealthPort); err != nil {
-		return err
-	}
-
-	// Register ext-proc server.
-	if err := registerExtProcServer(mgr, serverRunner, ctrl.Log.WithName("ext-proc")); err != nil {
-		return err
-	}
-
-	// --- Start Manager ---
-	// This blocks until a signal is received.
-	setupLog.Info("Controller manager starting")
-	if err := mgr.Start(ctx); err != nil {
-		setupLog.Error(err, "Error starting controller manager")
-		return err
-	}
-	setupLog.Info("Controller manager terminated")
-	return nil
-}
-
-func initLogging(opts *zap.Options) {
-	// Unless -zap-log-level is explicitly set, use -v
-	useV := true
-	flag.Visit(func(f *flag.Flag) {
-		if f.Name == "zap-log-level" {
-			useV = false
-		}
-	})
-	if useV {
-		// See https://pkg.go.dev/sigs.k8s.io/controller-runtime/pkg/log/zap#Options.Level
-		lvl := -1 * (*logVerbosity)
-		opts.Level = uberzap.NewAtomicLevelAt(zapcore.Level(int8(lvl)))
-	}
-
-	logger := zap.New(zap.UseFlagOptions(opts), zap.RawZapOpts(uberzap.AddCaller()))
-	ctrl.SetLogger(logger)
-}
-
-// registerExtProcServer adds the ExtProcServerRunner as a Runnable to the manager.
-func registerExtProcServer(mgr manager.Manager, runner *runserver.ExtProcServerRunner, logger logr.Logger) error {
-	if err := mgr.Add(runner.AsRunnable(logger)); err != nil {
-		setupLog.Error(err, "Failed to register ext-proc gRPC server runnable")
-		return err
-	}
-	setupLog.Info("ExtProc server runner added to manager.")
-	return nil
-}
-
-// registerHealthServer adds the Health gRPC server as a Runnable to the given manager.
-func registerHealthServer(mgr manager.Manager, logger logr.Logger, ds datastore.Datastore, port int) error {
-	srv := grpc.NewServer()
-	healthPb.RegisterHealthServer(srv, &healthServer{
-		logger:    logger,
-		datastore: ds,
-	})
-	if err := mgr.Add(
-		runnable.NoLeaderElection(runnable.GRPCServer("health", srv, port))); err != nil {
-		setupLog.Error(err, "Failed to register health server")
-		return err
-	}
-	return nil
-}
-
-func validateFlags() error {
-	if *poolName == "" {
-		return fmt.Errorf("required %q flag not set", "poolName")
-	}
-
-	return nil
-}
-
-func verifyMetricMapping(mapping backendmetrics.MetricMapping, logger logr.Logger) {
-	if mapping.TotalQueuedRequests == nil {
-		logger.Info("Not scraping metric: TotalQueuedRequests")
-	}
-	if mapping.KVCacheUtilization == nil {
-		logger.Info("Not scraping metric: KVCacheUtilization")
-	}
-	if mapping.LoraRequestInfo == nil {
-		logger.Info("Not scraping metric: LoraRequestInfo")
-	}
-=======
->>>>>>> 1b5fb26b
 }