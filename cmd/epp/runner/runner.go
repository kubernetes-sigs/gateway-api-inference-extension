--- conflicted
+++ resolved
@@ -18,11 +18,8 @@
 
 import (
 	"context"
-<<<<<<< HEAD
 	"crypto/tls"
-=======
 	"errors"
->>>>>>> 9d810b27
 	"flag"
 	"fmt"
 	"net/http"
