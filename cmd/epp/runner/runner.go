/*
Copyright 2025 The Kubernetes Authors.

Licensed under the Apache License, Version 2.0 (the "License");
you may not use this file except in compliance with the License.
You may obtain a copy of the License at

    http://www.apache.org/licenses/LICENSE-2.0

Unless required by applicable law or agreed to in writing, software
distributed under the License is distributed on an "AS IS" BASIS,
WITHOUT WARRANTIES OR CONDITIONS OF ANY KIND, either express or implied.
See the License for the specific language governing permissions and
limitations under the License.
*/

package runner

import (
	"context"
	"crypto/tls"
	"errors"
	"flag"
	"fmt"
	"net/http"
	"net/http/pprof"
	"os"
	"runtime"
	"strconv"
	"strings"
	"sync/atomic"

	"github.com/go-logr/logr"
	"github.com/prometheus/client_golang/prometheus"
	uberzap "go.uber.org/zap"
	"go.uber.org/zap/zapcore"
	"google.golang.org/grpc"
	healthPb "google.golang.org/grpc/health/grpc_health_v1"
	"k8s.io/apimachinery/pkg/labels"
	"k8s.io/apimachinery/pkg/runtime/schema"
	"k8s.io/apimachinery/pkg/types"
	"k8s.io/apimachinery/pkg/util/sets"
	"k8s.io/client-go/rest"
	
	ctrl "sigs.k8s.io/controller-runtime"
	"sigs.k8s.io/controller-runtime/pkg/log"
	"sigs.k8s.io/controller-runtime/pkg/log/zap"
	"sigs.k8s.io/controller-runtime/pkg/manager"
	"sigs.k8s.io/controller-runtime/pkg/metrics/filters"
	metricsserver "sigs.k8s.io/controller-runtime/pkg/metrics/server"
<<<<<<< HEAD
=======

	configapi "sigs.k8s.io/gateway-api-inference-extension/apix/config/v1alpha1"
>>>>>>> 943e676b
	"sigs.k8s.io/gateway-api-inference-extension/internal/runnable"
	"sigs.k8s.io/gateway-api-inference-extension/pkg/common"
	backendmetrics "sigs.k8s.io/gateway-api-inference-extension/pkg/epp/backend/metrics"
	"sigs.k8s.io/gateway-api-inference-extension/pkg/epp/config"
	"sigs.k8s.io/gateway-api-inference-extension/pkg/epp/config/loader"
	"sigs.k8s.io/gateway-api-inference-extension/pkg/epp/datalayer"
	dlmetrics "sigs.k8s.io/gateway-api-inference-extension/pkg/epp/datalayer/metrics"
	"sigs.k8s.io/gateway-api-inference-extension/pkg/epp/datastore"
	"sigs.k8s.io/gateway-api-inference-extension/pkg/epp/flowcontrol"
	fccontroller "sigs.k8s.io/gateway-api-inference-extension/pkg/epp/flowcontrol/controller"
	fcregistry "sigs.k8s.io/gateway-api-inference-extension/pkg/epp/flowcontrol/registry"
	"sigs.k8s.io/gateway-api-inference-extension/pkg/epp/metrics"
	"sigs.k8s.io/gateway-api-inference-extension/pkg/epp/metrics/collectors"
	"sigs.k8s.io/gateway-api-inference-extension/pkg/epp/plugins"
	"sigs.k8s.io/gateway-api-inference-extension/pkg/epp/requestcontrol"
	"sigs.k8s.io/gateway-api-inference-extension/pkg/epp/saturationdetector"
	"sigs.k8s.io/gateway-api-inference-extension/pkg/epp/scheduling"
	"sigs.k8s.io/gateway-api-inference-extension/pkg/epp/scheduling/framework/plugins/multi/prefix"
	"sigs.k8s.io/gateway-api-inference-extension/pkg/epp/scheduling/framework/plugins/picker"
	"sigs.k8s.io/gateway-api-inference-extension/pkg/epp/scheduling/framework/plugins/profile"
	"sigs.k8s.io/gateway-api-inference-extension/pkg/epp/scheduling/framework/plugins/scorer"
	testfilter "sigs.k8s.io/gateway-api-inference-extension/pkg/epp/scheduling/framework/plugins/test/filter"
	runserver "sigs.k8s.io/gateway-api-inference-extension/pkg/epp/server"
	"sigs.k8s.io/gateway-api-inference-extension/pkg/epp/util/env"
	"sigs.k8s.io/gateway-api-inference-extension/pkg/epp/util/logging"
	"sigs.k8s.io/gateway-api-inference-extension/version"
)

const (
	// enableExperimentalDatalayerV2 defines the environment variable used as feature flag for the pluggable data layer.
	enableExperimentalDatalayerV2 = "ENABLE_EXPERIMENTAL_DATALAYER_V2"
	// enableExperimentalFlowControlLayer defines the environment variable used as a feature flag for the pluggable flow
	// control layer.
	enableExperimentalFlowControlLayer = "ENABLE_EXPERIMENTAL_FLOW_CONTROL_LAYER"

	// Saturation Detector deprecated configuration environment variables
	EnvSdQueueDepthThreshold       = "SD_QUEUE_DEPTH_THRESHOLD"
	EnvSdKVCacheUtilThreshold      = "SD_KV_CACHE_UTIL_THRESHOLD"
	EnvSdMetricsStalenessThreshold = "SD_METRICS_STALENESS_THRESHOLD"
)

// TODO: this is hardcoded for POC only. This needs to be hooked up to our text-based config story.
var flowControlConfig = flowcontrol.Config{
	Controller: fccontroller.Config{}, // Use all defaults.
	Registry: fcregistry.Config{
		// Define domain of accepted priority levels as this field is required. Use defaults for all optional fields.
		// TODO: this should not be hardcoded.
		PriorityBands: []fcregistry.PriorityBandConfig{
			{Priority: 0, PriorityName: "Default"},
		},
	},
}

var (
	grpcPort            = flag.Int("grpc-port", runserver.DefaultGrpcPort, "The gRPC port used for communicating with Envoy proxy")
	grpcHealthPort      = flag.Int("grpc-health-port", runserver.DefaultGrpcHealthPort, "The port used for gRPC liveness and readiness probes")
	metricsPort         = flag.Int("metrics-port", runserver.DefaultMetricsPort, "The metrics port")
	metricsEndpointAuth = flag.Bool("metrics-endpoint-auth", true, "Enables authentication and authorization of the metrics endpoint")
	enablePprof         = flag.Bool("enable-pprof", runserver.DefaultEnablePprof, "Enables pprof handlers. Defaults to true. Set to false to disable pprof handlers.")
	poolName            = flag.String("pool-name", runserver.DefaultPoolName, "Name of the InferencePool this Endpoint Picker is associated with.")
	poolGroup           = flag.String("pool-group", runserver.DefaultPoolGroup, "group of the InferencePool this Endpoint Picker is associated with.")
	poolNamespace       = flag.String("pool-namespace", "", "Namespace of the InferencePool this Endpoint Picker is associated with.")
	endpointSelector    = flag.String("endpoint-selector", "", "selector to filter model server pods on, only key=value paris is supported. Format: a comma-separated list of key value paris,  e.g., 'app=vllm-llama3-8b-instruct,env=prod'.")
	endpointTargetPorts = flag.String("endpoint-target-ports", "", "target ports of model server pods. Format: a comma-separated list of numbers, e.g., '3000,3001,3002'")
	logVerbosity        = flag.Int("v", logging.DEFAULT, "number for the log level verbosity")
	secureServing       = flag.Bool("secure-serving", runserver.DefaultSecureServing, "Enables secure serving. Defaults to true.")
	healthChecking      = flag.Bool("health-checking", runserver.DefaultHealthChecking, "Enables health checking")
	certPath            = flag.String("cert-path", runserver.DefaultCertPath, "The path to the certificate for secure serving. The certificate and private key files "+
		"are assumed to be named tls.crt and tls.key, respectively. If not set, and secureServing is enabled, "+
		"then a self-signed certificate is used.")
	// metric flags
	totalQueuedRequestsMetric    = flag.String("total-queued-requests-metric", runserver.DefaultTotalQueuedRequestsMetric, "Prometheus metric for the number of queued requests.")
	kvCacheUsagePercentageMetric = flag.String("kv-cache-usage-percentage-metric", runserver.DefaultKvCacheUsagePercentageMetric, "Prometheus metric for the fraction of KV-cache blocks currently in use (from 0 to 1).")
	// LoRA metrics
	loraInfoMetric = flag.String("lora-info-metric", runserver.DefaultLoraInfoMetric, "Prometheus metric for the LoRA info metrics (must be in vLLM label format).")
	// Cache info  metrics
	cacheInfoMetric = flag.String("cache-info-metric", runserver.DefaultCacheInfoMetric, "Prometheus metric for the cache info metrics.")
	// metrics related flags
	refreshMetricsInterval           = flag.Duration("refresh-metrics-interval", runserver.DefaultRefreshMetricsInterval, "interval to refresh metrics")
	refreshPrometheusMetricsInterval = flag.Duration("refresh-prometheus-metrics-interval", runserver.DefaultRefreshPrometheusMetricsInterval, "interval to flush prometheus metrics")
	metricsStalenessThreshold        = flag.Duration("metrics-staleness-threshold", runserver.DefaultMetricsStalenessThreshold, "Duration after which metrics are considered stale. This is used to determine if a pod's metrics are fresh enough.")
	// configuration flags
	configFile = flag.String("config-file", runserver.DefaultConfigFile, "The path to the configuration file")
	configText = flag.String("config-text", runserver.DefaultConfigText, "The configuration specified as text, in lieu of a file")

	modelServerMetricsPort = flag.Int("model-server-metrics-port", 0, "Port to scrape metrics from pods. "+
		"Default value will be set to the InferencePool.Spec.TargetPorts[0].Number if not set.")
	modelServerMetricsPath                    = flag.String("model-server-metrics-path", "/metrics", "Path to scrape metrics from pods")
	modelServerMetricsScheme                  = flag.String("model-server-metrics-scheme", "http", "Scheme to scrape metrics from pods")
	modelServerMetricsHttpsInsecureSkipVerify = flag.Bool("model-server-metrics-https-insecure-skip-verify", true, "When using 'https' scheme for 'model-server-metrics-scheme', configure 'InsecureSkipVerify' (default to true)")
	haEnableLeaderElection                    = flag.Bool("ha-enable-leader-election", false, "Enables leader election for high availability. When enabled, readiness probes will only pass on the leader.")
	tracing                                   = flag.Bool("tracing", true, "Enables emitting traces")

	setupLog = ctrl.Log.WithName("setup")
)

// NewRunner initializes a new EPP Runner and returns its pointer.
func NewRunner() *Runner {
	return &Runner{
		eppExecutableName:    "GIE",
		requestControlConfig: requestcontrol.NewConfig(), // default requestcontrol config has empty plugin list
	}
}

// Runner is used to run epp with its plugins
type Runner struct {
	eppExecutableName    string // the EPP executable name
	featureGates         config.FeatureConfig
	requestControlConfig *requestcontrol.Config
	schedulerConfig      *scheduling.SchedulerConfig
	customCollectors     []prometheus.Collector
}

// WithExecutableName sets the name of the executable containing the runner.
// The name is used in the version log upon startup and is otherwise opaque.
func (r *Runner) WithExecutableName(exeName string) *Runner {
	r.eppExecutableName = exeName
	return r
}

func (r *Runner) WithRequestControlConfig(requestControlConfig *requestcontrol.Config) *Runner {
	r.requestControlConfig = requestControlConfig
	return r
}

func (r *Runner) WithSchedulerConfig(schedulerConfig *scheduling.SchedulerConfig) *Runner {
	r.schedulerConfig = schedulerConfig
	return r
}

func (r *Runner) WithCustomCollectors(collectors ...prometheus.Collector) *Runner {
	r.customCollectors = collectors
	return r
}

func (r *Runner) Run(ctx context.Context) error {
	opts := zap.Options{
		Development: true,
	}
	opts.BindFlags(flag.CommandLine)
	flag.Parse()
	initLogging(&opts)

	if *tracing {
		err := common.InitTracing(ctx, setupLog)
		if err != nil {
			return err
		}
	}

	setupLog.Info(r.eppExecutableName+" build", "commit-sha", version.CommitSHA, "build-ref", version.BuildRef)

	// Validate flags
	if err := validateFlags(); err != nil {
		setupLog.Error(err, "Failed to validate flags")
		return err
	}

	// Print all flag values
	flags := make(map[string]any)
	flag.VisitAll(func(f *flag.Flag) {
		flags[f.Name] = f.Value
	})
	setupLog.Info("Flags processed", "flags", flags)

	// --- Get Kubernetes Config ---
	cfg, err := ctrl.GetConfig()
	if err != nil {
		setupLog.Error(err, "Failed to get Kubernetes rest config")
		return err
	}
	// Setup EndpointPool
	endpointPool, err := setupEndpointPool(setupLog)
	if err != nil {
		setupLog.Error(err, "Failed to set up Endpoints Pool")
		return err
	}

	rawConfig, featureGates, err := r.parseConfigurationPhaseOne(ctx)
	if err != nil {
		setupLog.Error(err, "Failed to parse configuration")
		return err
	}
	r.featureGates = featureGates

	// --- Setup Datastore ---
	epf, err := r.setupMetricsCollection(setupLog, r.featureGates[datalayer.FeatureGate])
	if err != nil {
		return err
	}
	datastore := datastore.NewDatastore(ctx, epf, int32(*modelServerMetricsPort), endpointPool)

	eppConfig, err := r.parseConfigurationPhaseTwo(ctx, rawConfig, datastore)
	if err != nil {
		setupLog.Error(err, "Failed to parse configuration")
		return err
	}

	// --- Setup Metrics Server ---
	customCollectors := []prometheus.Collector{collectors.NewInferencePoolMetricsCollector(datastore)}
	if r.customCollectors != nil {
		customCollectors = append(customCollectors, r.customCollectors...)
	}
	metrics.Register(customCollectors...)
	metrics.RecordInferenceExtensionInfo(version.CommitSHA, version.BuildRef)
	// Register metrics handler.
	// Metrics endpoint is enabled in 'config/default/kustomization.yaml'. The Metrics options configure the server.
	// More info:
	// - https://pkg.go.dev/sigs.k8s.io/controller-runtime@v0.19.1/pkg/metrics/server
	// - https://book.kubebuilder.io/reference/metrics.html
	metricsServerOptions := metricsserver.Options{
		BindAddress: fmt.Sprintf(":%d", *metricsPort),
		FilterProvider: func() func(c *rest.Config, httpClient *http.Client) (metricsserver.Filter, error) {
			if *metricsEndpointAuth {
				return filters.WithAuthenticationAndAuthorization
			}

			return nil
		}(),
	}

	isLeader := &atomic.Bool{}
	isLeader.Store(false)

	mgr, err := runserver.NewDefaultManager(endpointPool, cfg, metricsServerOptions, *haEnableLeaderElection)
	if err != nil {
		setupLog.Error(err, "Failed to create controller manager")
		return err
	}

	if *haEnableLeaderElection {
		setupLog.Info("Leader election enabled")
		go func() {
			<-mgr.Elected()
			isLeader.Store(true)
			setupLog.Info("This instance is now the leader!")
		}()
	} else {
		// If leader election is disabled, all instances are "leaders" for readiness purposes.
		isLeader.Store(true)
	}

	if *enablePprof {
		setupLog.Info("Enabling pprof handlers")
		err = setupPprofHandlers(mgr)
		if err != nil {
			setupLog.Error(err, "Failed to setup pprof handlers")
			return err
		}
		runtime.SetMutexProfileFraction(1)
		runtime.SetBlockProfileRate(1)
	}

	// --- Initialize Core EPP Components ---
	if r.schedulerConfig == nil {
		err := errors.New("scheduler config must be set either by config api or through code")
		setupLog.Error(err, "failed to create scheduler")
		return err
	}

	setupLog.Info("parsed config", "scheduler-config", r.schedulerConfig)

	scheduler := scheduling.NewSchedulerWithConfig(r.schedulerConfig)

	saturationDetector := saturationdetector.NewDetector(eppConfig.SaturationDetectorConfig, setupLog)

	// --- Admission Control Initialization ---
	var admissionController requestcontrol.AdmissionController
	if r.featureGates[flowcontrol.FeatureGate] {
		setupLog.Info("Initializing experimental Flow Control layer")
		fcCfg, err := flowControlConfig.ValidateAndApplyDefaults()
		if err != nil {
			setupLog.Error(err, "failed to initialize Flow Control layer")
			return fmt.Errorf("invalid Flow Control config: %w", err)
		}

		registry, err := fcregistry.NewFlowRegistry(fcCfg.Registry, setupLog)
		if err != nil {
			return fmt.Errorf("failed to initialize Flow Registry: %w", err)
		}
		fc, err := fccontroller.NewFlowController(
			ctx,
			fcCfg.Controller,
			registry,
			saturationDetector,
			setupLog,
		)
		if err != nil {
			return fmt.Errorf("failed to initialize Flow Controller: %w", err)
		}
		go registry.Run(ctx)
		admissionController = requestcontrol.NewFlowControlAdmissionController(saturationDetector, fc)
	} else {
		setupLog.Info("Experimental Flow Control layer is disabled, using legacy admission control")
		admissionController = requestcontrol.NewLegacyAdmissionController(saturationDetector)
	}

	director := requestcontrol.NewDirectorWithConfig(
		datastore,
		scheduler,
		admissionController,
		r.requestControlConfig)

	// --- Setup ExtProc Server Runner ---
	serverRunner := &runserver.ExtProcServerRunner{
		GrpcPort:                         *grpcPort,
		EndpointPool:                     endpointPool,
		Datastore:                        datastore,
		SecureServing:                    *secureServing,
		HealthChecking:                   *healthChecking,
		CertPath:                         *certPath,
		RefreshPrometheusMetricsInterval: *refreshPrometheusMetricsInterval,
		MetricsStalenessThreshold:        *metricsStalenessThreshold,
		Director:                         director,
		SaturationDetector:               saturationDetector,
		UseExperimentalDatalayerV2:       r.featureGates[datalayer.FeatureGate], // pluggable data layer feature flag
	}
	if err := serverRunner.SetupWithManager(ctx, mgr); err != nil {
		setupLog.Error(err, "Failed to setup EPP controllers")
		return err
	}

	// --- Add Runnables to Manager ---
	// Register health server.
	if err := registerHealthServer(mgr, ctrl.Log.WithName("health"), datastore, *grpcHealthPort, isLeader, *haEnableLeaderElection); err != nil {
		return err
	}

	// Register ext-proc server.
	if err := registerExtProcServer(mgr, serverRunner, ctrl.Log.WithName("ext-proc")); err != nil {
		return err
	}

	// --- Start Manager ---
	// This blocks until a signal is received.
	setupLog.Info("Controller manager starting")
	if err := mgr.Start(ctx); err != nil {
		setupLog.Error(err, "Error starting controller manager")
		return err
	}
	setupLog.Info("Controller manager terminated")
	return nil
}

func setupEndpointPool(setupLog logr.Logger) (*datalayer.EndpointPool, error) {
	endpointPool := datalayer.NewEndpointPool(false, common.GKNN{})
	if *poolName != "" {
		// Determine pool namespace: if --pool-namespace is non-empty, use it; else NAMESPACE env var; else default
		resolvePoolNamespace := func() string {
			if *poolNamespace != "" {
				return *poolNamespace
			}
			if nsEnv := os.Getenv("NAMESPACE"); nsEnv != "" {
				return nsEnv
			}
			return runserver.DefaultPoolNamespace
		}
		resolvedPoolNamespace := resolvePoolNamespace()
		poolNamespacedName := types.NamespacedName{
			Name:      *poolName,
			Namespace: resolvedPoolNamespace,
		}
		poolGroupKind := schema.GroupKind{
			Group: *poolGroup,
			Kind:  "InferencePool",
		}
		poolGKNN := common.GKNN{
			NamespacedName: poolNamespacedName,
			GroupKind:      poolGroupKind,
		}
		endpointPool.GKNN = poolGKNN
	}

	if *endpointSelector != "" {
		labelsMap, err := labels.ConvertSelectorToLabelsMap(*endpointSelector)
		if err != nil {
			setupLog.Error(err, "Failed to parse flag %q with error: %w", "endpoint-selector", err)
			return nil, err
		}
		endpointPool.EndPoints.Selector = labelsMap
		endpointPool.EndPoints.TargetPorts, err = strToUniqueIntSlice(*endpointTargetPorts)
		if err != nil {
			setupLog.Error(err, "Failed to parse flag %q with error: %w", "endpoint-target-ports", err)
		}
		endpointPool.DisableK8sCrdReconcile = true

		// Determine EPP namespace: NAMESPACE env var; else default
		eppNsEnv := os.Getenv("NAMESPACE")
		if eppNsEnv == "" {
			setupLog.Error(err, "Failed to get environment variable EPP_NAMESPACE")
		}
		// Determine EPP name: EPP_NAME env var
		eppNameEnv := os.Getenv("EPP_NAME")
		if eppNameEnv == "" {
			setupLog.Error(err, "Failed to get environment variable EPP_NAME")

		}
		endpointPool.GKNN = common.GKNN{
			NamespacedName: types.NamespacedName{Namespace: eppNsEnv, Name: eppNameEnv},
			GroupKind:      schema.GroupKind{Kind: "apps", Group: "Deployment"},
		}

	}
	return endpointPool, nil
}

// registerInTreePlugins registers the factory functions of all known plugins
func (r *Runner) registerInTreePlugins() {
	plugins.Register(prefix.PrefixCachePluginType, prefix.PrefixCachePluginFactory)
	plugins.Register(picker.MaxScorePickerType, picker.MaxScorePickerFactory)
	plugins.Register(picker.RandomPickerType, picker.RandomPickerFactory)
	plugins.Register(picker.WeightedRandomPickerType, picker.WeightedRandomPickerFactory)
	plugins.Register(profile.SingleProfileHandlerType, profile.SingleProfileHandlerFactory)
	plugins.Register(scorer.KvCacheUtilizationScorerType, scorer.KvCacheUtilizationScorerFactory)
	plugins.Register(scorer.QueueScorerType, scorer.QueueScorerFactory)
	plugins.Register(scorer.LoraAffinityScorerType, scorer.LoraAffinityScorerFactory)
	// register filter for test purpose only (used in conformance tests)
	plugins.Register(testfilter.HeaderBasedTestingFilterType, testfilter.HeaderBasedTestingFilterFactory)
}

func (r *Runner) parseConfigurationPhaseOne(ctx context.Context) (*configapi.EndpointPickerConfig, config.FeatureConfig, error) {
	if *configText == "" && *configFile == "" {
		return nil, nil, nil // configuring through code, not through file
	}

	logger := log.FromContext(ctx)

	var configBytes []byte
	if *configText != "" {
		configBytes = []byte(*configText)
	} else if *configFile != "" { // if config was specified through a file
		var err error
		configBytes, err = os.ReadFile(*configFile)
		if err != nil {
			return nil, nil, fmt.Errorf("failed to load config from a file '%s' - %w", *configFile, err)
		}
	}

	loader.RegisterFeatureGate(datalayer.FeatureGate)
	loader.RegisterFeatureGate(flowcontrol.FeatureGate)

	r.registerInTreePlugins()

	return loader.LoadConfigPhaseOne(configBytes, logger)
}

func (r *Runner) parseConfigurationPhaseTwo(ctx context.Context, rawConfig *configapi.EndpointPickerConfig, ds datastore.Datastore) (*config.Config, error) {
	logger := log.FromContext(ctx)
	handle := plugins.NewEppHandle(ctx, ds.PodList)
	cfg, err := loader.LoadConfigPhaseTwo(rawConfig, handle, logger)

	if err != nil {
		return nil, fmt.Errorf("failed to load the configuration - %w", err)
	}

	r.schedulerConfig = cfg.SchedulerConfig

	// Add requestControl plugins
	r.requestControlConfig.AddPlugins(handle.GetAllPlugins()...)

	// Handler deprecated configuration options
	r.deprecatedConfigurationHelper(cfg, logger)

	logger.Info("loaded configuration from file/text successfully")
	return cfg, nil
}

func (r *Runner) deprecatedConfigurationHelper(cfg *config.Config, logger logr.Logger) {
	// Handle deprecated environment variable based feature flags

	if _, ok := os.LookupEnv(enableExperimentalDatalayerV2); ok {
		logger.Info("Enabling the experimental Data Layer V2 using environment variables is deprecated")
		r.featureGates[datalayer.FeatureGate] = env.GetEnvBool(enableExperimentalDatalayerV2, false, logger)
	}
	if _, ok := os.LookupEnv(enableExperimentalFlowControlLayer); ok {
		logger.Info("Enabling the experimental Flow Control layer using environment variables is deprecated")
		r.featureGates[flowcontrol.FeatureGate] = env.GetEnvBool(enableExperimentalFlowControlLayer, false, setupLog)
	}

	// Handle deprecated environment variable base Saturation Detector configuration

	if _, ok := os.LookupEnv(EnvSdQueueDepthThreshold); ok {
		logger.Info("Configuring Saturation Detector using environment variables is deprecated")
		cfg.SaturationDetectorConfig.QueueDepthThreshold =
			env.GetEnvInt(EnvSdQueueDepthThreshold, saturationdetector.DefaultQueueDepthThreshold, logger)
		if cfg.SaturationDetectorConfig.QueueDepthThreshold <= 0 {
			cfg.SaturationDetectorConfig.QueueDepthThreshold = saturationdetector.DefaultQueueDepthThreshold
		}
	}
	if _, ok := os.LookupEnv(EnvSdKVCacheUtilThreshold); ok {
		logger.Info("Configuring Saturation Detector using environment variables is deprecated")
		cfg.SaturationDetectorConfig.KVCacheUtilThreshold = env.GetEnvFloat(EnvSdKVCacheUtilThreshold, saturationdetector.DefaultKVCacheUtilThreshold, logger)
		if cfg.SaturationDetectorConfig.KVCacheUtilThreshold <= 0 || cfg.SaturationDetectorConfig.KVCacheUtilThreshold >= 1 {
			cfg.SaturationDetectorConfig.KVCacheUtilThreshold = saturationdetector.DefaultKVCacheUtilThreshold
		}
	}
	if _, ok := os.LookupEnv(EnvSdMetricsStalenessThreshold); ok {
		logger.Info("Configuring Saturation Detector using environment variables is deprecated")
		cfg.SaturationDetectorConfig.MetricsStalenessThreshold = env.GetEnvDuration(EnvSdMetricsStalenessThreshold, saturationdetector.DefaultMetricsStalenessThreshold, logger)
		if cfg.SaturationDetectorConfig.MetricsStalenessThreshold <= 0 {
			cfg.SaturationDetectorConfig.MetricsStalenessThreshold = saturationdetector.DefaultMetricsStalenessThreshold
		}
	}
}

func (r *Runner) setupMetricsCollection(setupLog logr.Logger, useExperimentalDatalayer bool) (datalayer.EndpointFactory, error) {
	if useExperimentalDatalayer {
		return setupDatalayer(setupLog)
	}

	if len(datalayer.GetSources()) != 0 {
		setupLog.Info("data sources registered but pluggable datalayer is disabled")
	}
	return setupMetricsV1(setupLog)
}

func setupMetricsV1(setupLog logr.Logger) (datalayer.EndpointFactory, error) {
	mapping, err := backendmetrics.NewMetricMapping(
		*totalQueuedRequestsMetric,
		*kvCacheUsagePercentageMetric,
		*loraInfoMetric,
		*cacheInfoMetric,
	)
	if err != nil {
		setupLog.Error(err, "Failed to create metric mapping from flags.")
		return nil, err
	}
	verifyMetricMapping(*mapping, setupLog)

	var metricsHttpClient *http.Client
	if *modelServerMetricsScheme == "https" {
		metricsHttpClient = &http.Client{
			Transport: &http.Transport{
				TLSClientConfig: &tls.Config{
					InsecureSkipVerify: *modelServerMetricsHttpsInsecureSkipVerify,
				},
			},
		}
	} else {
		metricsHttpClient = http.DefaultClient
	}

	pmf := backendmetrics.NewPodMetricsFactory(&backendmetrics.PodMetricsClientImpl{
		MetricMapping:            mapping,
		ModelServerMetricsPath:   *modelServerMetricsPath,
		ModelServerMetricsScheme: *modelServerMetricsScheme,
		Client:                   metricsHttpClient,
	},
		*refreshMetricsInterval)
	return pmf, nil
}

// This function serves two (independent) purposes:
// - creating data sources and configuring their extractors.
// - configuring endpoint factory with the provided source.
// In the future, data sources and extractors might be configured via
// a file. Once done, this (and registering the sources with the
// endpoint factory) should be moved accordingly.
// Regardless, registration of all sources (e.g., if additional sources
// are to be configured), must be done before the EndpointFactory is initialized.
func setupDatalayer(logger logr.Logger) (datalayer.EndpointFactory, error) {
	// create and register a metrics data source and extractor.
	source := dlmetrics.NewDataSource(*modelServerMetricsScheme,
		*modelServerMetricsPath,
		*modelServerMetricsHttpsInsecureSkipVerify,
		nil)
	extractor, err := dlmetrics.NewExtractor(*totalQueuedRequestsMetric,
		*kvCacheUsagePercentageMetric,
		*loraInfoMetric, *cacheInfoMetric)

	if err != nil {
		return nil, err
	}
	if err := source.AddExtractor(extractor); err != nil {
		return nil, err
	}
	if err := datalayer.RegisterSource(source); err != nil {
		return nil, err
	}

	// TODO: this could be moved to the configuration loading functions once ported over.
	sources := datalayer.GetSources()
	for _, src := range sources {
		logger.Info("data layer configuration", "source", src.Name(), "extractors", src.Extractors())
	}
	factory := datalayer.NewEndpointFactory(sources, *refreshMetricsInterval)
	return factory, nil
}

func initLogging(opts *zap.Options) {
	// Unless -zap-log-level is explicitly set, use -v
	useV := true
	flag.Visit(func(f *flag.Flag) {
		if f.Name == "zap-log-level" {
			useV = false
		}
	})
	if useV {
		// See https://pkg.go.dev/sigs.k8s.io/controller-runtime/pkg/log/zap#Options.Level
		lvl := -1 * (*logVerbosity)
		opts.Level = uberzap.NewAtomicLevelAt(zapcore.Level(int8(lvl)))
	}

	logger := zap.New(zap.UseFlagOptions(opts), zap.RawZapOpts(uberzap.AddCaller()))
	ctrl.SetLogger(logger)
}

// registerExtProcServer adds the ExtProcServerRunner as a Runnable to the manager.
func registerExtProcServer(mgr manager.Manager, runner *runserver.ExtProcServerRunner, logger logr.Logger) error {
	if err := mgr.Add(runner.AsRunnable(logger)); err != nil {
		setupLog.Error(err, "Failed to register ext-proc gRPC server runnable")
		return err
	}
	setupLog.Info("ExtProc server runner added to manager.")
	return nil
}

// registerHealthServer adds the Health gRPC server as a Runnable to the given manager.
func registerHealthServer(mgr manager.Manager, logger logr.Logger, ds datastore.Datastore, port int, isLeader *atomic.Bool, leaderElectionEnabled bool) error {
	srv := grpc.NewServer()
	healthPb.RegisterHealthServer(srv, &healthServer{
		logger:                logger,
		datastore:             ds,
		isLeader:              isLeader,
		leaderElectionEnabled: leaderElectionEnabled,
	})
	if err := mgr.Add(
		runnable.NoLeaderElection(runnable.GRPCServer("health", srv, port))); err != nil {
		setupLog.Error(err, "Failed to register health server")
		return err
	}
	return nil
}

func validateFlags() error {
	if (*poolName != "" && *endpointSelector != "") || (*poolName == "" && *endpointSelector == "") {
		return errors.New("either poolName or endpoint-selector must be set")
	}
	if *endpointSelector != "" {
		targetPortsList, err := strToUniqueIntSlice(*endpointTargetPorts)
		if err != nil {
			return fmt.Errorf("unexpected value for %q flag with error %w", "endpoint-target-ports", err)
		}
		if len(targetPortsList) == 0 || len(targetPortsList) > 8 {
			return fmt.Errorf("flag %q should have length from 1 to 8", "endpoint-target-ports")
		}
	}

	if *configText != "" && *configFile != "" {
		return fmt.Errorf("both the %q and %q flags can not be set at the same time", "configText", "configFile")
	}
	if *modelServerMetricsScheme != "http" && *modelServerMetricsScheme != "https" {
		return fmt.Errorf("unexpected %q value for %q flag, it can only be set to 'http' or 'https'", *modelServerMetricsScheme, "model-server-metrics-scheme")
	}

	return nil
}

func strToUniqueIntSlice(s string) ([]int, error) {
	seen := sets.NewInt()
	var intList []int

	if s == "" {
		return intList, nil
	}

	strList := strings.Split(s, ",")

	for _, str := range strList {
		trimmedStr := strings.TrimSpace(str)
		if trimmedStr == "" {
			continue
		}
		portInt, err := strconv.Atoi(trimmedStr)
		if err != nil {
			return nil, fmt.Errorf("invalid number: '%s' is not an integer", trimmedStr)
		}

		if _, ok := seen[portInt]; !ok {
			seen[portInt] = struct{}{}
			intList = append(intList, portInt)
		}
	}
	return intList, nil
}

func verifyMetricMapping(mapping backendmetrics.MetricMapping, logger logr.Logger) {
	if mapping.TotalQueuedRequests == nil {
		logger.Info("Not scraping metric: TotalQueuedRequests")
	}
	if mapping.KVCacheUtilization == nil {
		logger.Info("Not scraping metric: KVCacheUtilization")
	}
	if mapping.LoraRequestInfo == nil {
		logger.Info("Not scraping metric: LoraRequestInfo")
	}
	if mapping.CacheConfigInfo == nil {
		logger.Info("Not scraping metric: CacheConfigInfo")
	}
}

// setupPprofHandlers only implements the pre-defined profiles:
// https://cs.opensource.google/go/go/+/refs/tags/go1.24.4:src/runtime/pprof/pprof.go;l=108
func setupPprofHandlers(mgr ctrl.Manager) error {
	var err error
	profiles := []string{
		"heap",
		"goroutine",
		"allocs",
		"threadcreate",
		"block",
		"mutex",
	}
	for _, p := range profiles {
		err = mgr.AddMetricsServerExtraHandler("/debug/pprof/"+p, pprof.Handler(p))
		if err != nil {
			return err
		}
	}
	return nil
}<|MERGE_RESOLUTION|>--- conflicted
+++ resolved
@@ -41,18 +41,15 @@
 	"k8s.io/apimachinery/pkg/types"
 	"k8s.io/apimachinery/pkg/util/sets"
 	"k8s.io/client-go/rest"
-	
+
 	ctrl "sigs.k8s.io/controller-runtime"
 	"sigs.k8s.io/controller-runtime/pkg/log"
 	"sigs.k8s.io/controller-runtime/pkg/log/zap"
 	"sigs.k8s.io/controller-runtime/pkg/manager"
 	"sigs.k8s.io/controller-runtime/pkg/metrics/filters"
 	metricsserver "sigs.k8s.io/controller-runtime/pkg/metrics/server"
-<<<<<<< HEAD
-=======
 
 	configapi "sigs.k8s.io/gateway-api-inference-extension/apix/config/v1alpha1"
->>>>>>> 943e676b
 	"sigs.k8s.io/gateway-api-inference-extension/internal/runnable"
 	"sigs.k8s.io/gateway-api-inference-extension/pkg/common"
 	backendmetrics "sigs.k8s.io/gateway-api-inference-extension/pkg/epp/backend/metrics"
@@ -224,19 +221,19 @@
 		setupLog.Error(err, "Failed to get Kubernetes rest config")
 		return err
 	}
+
+	rawConfig, featureGates, err := r.parseConfigurationPhaseOne(ctx)
+	if err != nil {
+		setupLog.Error(err, "Failed to parse configuration")
+		return err
+	}
+	r.featureGates = featureGates
 	// Setup EndpointPool
 	endpointPool, err := setupEndpointPool(setupLog)
 	if err != nil {
 		setupLog.Error(err, "Failed to set up Endpoints Pool")
 		return err
 	}
-
-	rawConfig, featureGates, err := r.parseConfigurationPhaseOne(ctx)
-	if err != nil {
-		setupLog.Error(err, "Failed to parse configuration")
-		return err
-	}
-	r.featureGates = featureGates
 
 	// --- Setup Datastore ---
 	epf, err := r.setupMetricsCollection(setupLog, r.featureGates[datalayer.FeatureGate])
