apiVersion: apiextensions.k8s.io/v1
kind: CustomResourceDefinition
metadata:
  annotations:
<<<<<<< HEAD
    api-approved.kubernetes.io: unapproved, experimental-only
    controller-gen.kubebuilder.io/version: v0.16.1
=======
    inference.networking.k8s.io/bundle-version: v1.0.0-dev
  creationTimestamp: null
>>>>>>> 25fee61d
  name: inferencepools.inference.networking.x-k8s.io
spec:
  group: inference.networking.x-k8s.io
  names:
    kind: InferencePool
    listKind: InferencePoolList
    plural: inferencepools
    singular: inferencepool
  scope: Namespaced
  versions:
  - name: v1alpha2
    schema:
      openAPIV3Schema:
        description: |
          InferencePool is the Schema for the InferencePools API.
        properties:
          apiVersion:
            description: |-
              APIVersion defines the versioned schema of this representation of an object.
              Servers should convert recognized schemas to the latest internal value, and
              may reject unrecognized values.
              More info: https://git.k8s.io/community/contributors/devel/sig-architecture/api-conventions.md#resources
            type: string
          kind:
            description: |-
              Kind is a string value representing the REST resource this object represents.
              Servers may infer this from the endpoint the client submits requests to.
              Cannot be updated.
              In CamelCase.
              More info: https://git.k8s.io/community/contributors/devel/sig-architecture/api-conventions.md#types-kinds
            type: string
          metadata:
            type: object
          spec:
            description: InferencePoolSpec defines the desired state of InferencePool
            properties:
              extensionRef:
                description: Extension configures an endpoint picker as an extension
                  service.
                properties:
                  failureMode:
                    default: FailClose
                    description: |-
                      Configures how the gateway handles the case when the extension is not responsive.
                      Defaults to failClose.
                    enum:
                    - FailOpen
                    - FailClose
                    type: string
                  group:
                    default: ""
                    description: |-
                      Group is the group of the referent.
                      The default value is "", representing the Core API group.
                    maxLength: 253
                    pattern: ^$|^[a-z0-9]([-a-z0-9]*[a-z0-9])?(\.[a-z0-9]([-a-z0-9]*[a-z0-9])?)*$
                    type: string
                  kind:
                    default: Service
                    description: |-
                      Kind is the Kubernetes resource kind of the referent.

                      Defaults to "Service" when not specified.

                      ExternalName services can refer to CNAME DNS records that may live
                      outside of the cluster and as such are difficult to reason about in
                      terms of conformance. They also may not be safe to forward to (see
                      CVE-2021-25740 for more information). Implementations MUST NOT
                      support ExternalName Services.
                    maxLength: 63
                    minLength: 1
                    pattern: ^[a-zA-Z]([-a-zA-Z0-9]*[a-zA-Z0-9])?$
                    type: string
                  name:
                    description: Name is the name of the referent.
                    maxLength: 253
                    minLength: 1
                    type: string
                  portNumber:
                    description: |-
                      The port number on the service running the extension. When unspecified,
                      implementations SHOULD infer a default value of 9002 when the Kind is
                      Service.
                    format: int32
                    maximum: 65535
                    minimum: 1
                    type: integer
                required:
                - name
                type: object
              selector:
                additionalProperties:
                  description: |-
                    LabelValue is the value of a label. This is used for validation
                    of maps. This matches the Kubernetes label validation rules:
                    * must be 63 characters or less (can be empty),
                    * unless empty, must begin and end with an alphanumeric character ([a-z0-9A-Z]),
                    * could contain dashes (-), underscores (_), dots (.), and alphanumerics between.

                    Valid values include:

                    * MyValue
                    * my.name
                    * 123-my-value
                  maxLength: 63
                  minLength: 0
                  pattern: ^(([A-Za-z0-9][-A-Za-z0-9_.]*)?[A-Za-z0-9])?$
                  type: string
                description: |-
                  Selector defines a map of labels to watch model server Pods
                  that should be included in the InferencePool.
                  In some cases, implementations may translate this field to a Service selector, so this matches the simple
                  map used for Service selectors instead of the full Kubernetes LabelSelector type.
                  If specified, it will be applied to match the model server pods in the same namespace as the InferencePool.
                  Cross namesoace selector is not supported.
                type: object
              targetPortNumber:
                description: |-
                  TargetPortNumber defines the port number to access the selected model server Pods.
                  The number must be in the range 1 to 65535.
                format: int32
                maximum: 65535
                minimum: 1
                type: integer
            required:
            - extensionRef
            - selector
            - targetPortNumber
            type: object
          status:
            default:
              parent:
              - conditions:
                - lastTransitionTime: "1970-01-01T00:00:00Z"
                  message: Waiting for controller
                  reason: Pending
                  status: Unknown
                  type: Accepted
                parentRef:
                  kind: Status
                  name: default
            description: Status defines the observed state of InferencePool.
            properties:
              parent:
                description: |-
                  Parents is a list of parent resources (usually Gateways) that are
                  associated with the InferencePool, and the status of the InferencePool with respect to
                  each parent.

                  A maximum of 32 Gateways will be represented in this list. When the list contains
                  `kind: Status, name: default`, it indicates that the InferencePool is not
                  associated with any Gateway and a controller must perform the following:

                   - Remove the parent when setting the "Accepted" condition.
                   - Add the parent when the controller will no longer manage the InferencePool
                     and no other parents exist.
                items:
                  description: PoolStatus defines the observed state of InferencePool
                    from a Gateway.
                  properties:
                    conditions:
                      default:
                      - lastTransitionTime: "1970-01-01T00:00:00Z"
                        message: Waiting for controller
                        reason: Pending
                        status: Unknown
                        type: Accepted
                      description: |-
                        Conditions track the state of the InferencePool.

                        Known condition types are:

                        * "Accepted"
                        * "ResolvedRefs"
                      items:
                        description: Condition contains details for one aspect of
                          the current state of this API Resource.
                        properties:
                          lastTransitionTime:
                            description: |-
                              lastTransitionTime is the last time the condition transitioned from one status to another.
                              This should be when the underlying condition changed.  If that is not known, then using the time when the API field changed is acceptable.
                            format: date-time
                            type: string
                          message:
                            description: |-
                              message is a human readable message indicating details about the transition.
                              This may be an empty string.
                            maxLength: 32768
                            type: string
                          observedGeneration:
                            description: |-
                              observedGeneration represents the .metadata.generation that the condition was set based upon.
                              For instance, if .metadata.generation is currently 12, but the .status.conditions[x].observedGeneration is 9, the condition is out of date
                              with respect to the current state of the instance.
                            format: int64
                            minimum: 0
                            type: integer
                          reason:
                            description: |-
                              reason contains a programmatic identifier indicating the reason for the condition's last transition.
                              Producers of specific condition types may define expected values and meanings for this field,
                              and whether the values are considered a guaranteed API.
                              The value should be a CamelCase string.
                              This field may not be empty.
                            maxLength: 1024
                            minLength: 1
                            pattern: ^[A-Za-z]([A-Za-z0-9_,:]*[A-Za-z0-9_])?$
                            type: string
                          status:
                            description: status of the condition, one of True, False,
                              Unknown.
                            enum:
                            - "True"
                            - "False"
                            - Unknown
                            type: string
                          type:
                            description: type of condition in CamelCase or in foo.example.com/CamelCase.
                            maxLength: 316
                            pattern: ^([a-z0-9]([-a-z0-9]*[a-z0-9])?(\.[a-z0-9]([-a-z0-9]*[a-z0-9])?)*/)?(([A-Za-z0-9][-A-Za-z0-9_.]*)?[A-Za-z0-9])$
                            type: string
                        required:
                        - lastTransitionTime
                        - message
                        - reason
                        - status
                        - type
                        type: object
                      maxItems: 8
                      type: array
                      x-kubernetes-list-map-keys:
                      - type
                      x-kubernetes-list-type: map
                    parentRef:
                      description: GatewayRef indicates the gateway that observed
                        state of InferencePool.
                      properties:
                        group:
                          default: gateway.networking.k8s.io
                          description: Group is the group of the referent.
                          maxLength: 253
                          pattern: ^$|^[a-z0-9]([-a-z0-9]*[a-z0-9])?(\.[a-z0-9]([-a-z0-9]*[a-z0-9])?)*$
                          type: string
                        kind:
                          default: Gateway
                          description: Kind is kind of the referent. For example "Gateway".
                          maxLength: 63
                          minLength: 1
                          pattern: ^[a-zA-Z]([-a-zA-Z0-9]*[a-zA-Z0-9])?$
                          type: string
                        name:
                          description: Name is the name of the referent.
                          maxLength: 253
                          minLength: 1
                          type: string
                        namespace:
                          description: |-
                            Namespace is the namespace of the referent.  If not present,
                            the namespace of the referent is assumed to be the same as
                            the namespace of the referring object.
                          maxLength: 63
                          minLength: 1
                          pattern: ^[a-z0-9]([-a-z0-9]*[a-z0-9])?$
                          type: string
                      required:
                      - name
                      type: object
                  required:
                  - parentRef
                  type: object
                maxItems: 32
                type: array
            type: object
        type: object
    served: true
    storage: true
    subresources:
      status: {}
status:
  acceptedNames:
    kind: ""
    plural: ""
  conditions: null
  storedVersions: null<|MERGE_RESOLUTION|>--- conflicted
+++ resolved
@@ -2,13 +2,9 @@
 kind: CustomResourceDefinition
 metadata:
   annotations:
-<<<<<<< HEAD
     api-approved.kubernetes.io: unapproved, experimental-only
-    controller-gen.kubebuilder.io/version: v0.16.1
-=======
     inference.networking.k8s.io/bundle-version: v1.0.0-dev
   creationTimestamp: null
->>>>>>> 25fee61d
   name: inferencepools.inference.networking.x-k8s.io
 spec:
   group: inference.networking.x-k8s.io
