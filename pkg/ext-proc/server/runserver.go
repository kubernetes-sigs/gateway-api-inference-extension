--- conflicted
+++ resolved
@@ -19,21 +19,6 @@
 
 // ExtProcServerRunner provides methods to manage an external process server.
 type ExtProcServerRunner struct {
-<<<<<<< HEAD
-	GrpcPort               int
-	TargetEndpointKey      string
-	PoolName               string
-	PoolNamespace          string
-	ServiceName            string
-	Zone                   string
-	RefreshPodsInterval    time.Duration
-	RefreshMetricsInterval time.Duration
-	RefreshMetricsTimeout  time.Duration
-	Scheme                 *runtime.Scheme
-	Config                 *rest.Config
-	Datastore              *backend.K8sDatastore
-	manager                ctrl.Manager
-=======
 	GrpcPort                         int
 	TargetEndpointKey                string
 	PoolName                         string
@@ -42,27 +27,16 @@
 	Zone                             string
 	RefreshPodsInterval              time.Duration
 	RefreshMetricsInterval           time.Duration
+	RefreshMetricsTimeout            time.Duration
 	RefreshPrometheusMetricsInterval time.Duration
 	Scheme                           *runtime.Scheme
 	Config                           *rest.Config
 	Datastore                        *backend.K8sDatastore
 	manager                          ctrl.Manager
->>>>>>> 6c22d92e
 }
 
 // Default values for CLI flags in main
 const (
-<<<<<<< HEAD
-	DefaultGrpcPort               = 9002                             // default for --grpcPort
-	DefaultTargetEndpointKey      = "x-gateway-destination-endpoint" // default for --targetEndpointKey
-	DefaultPoolName               = ""                               // required but no default
-	DefaultPoolNamespace          = "default"                        // default for --poolNamespace
-	DefaultServiceName            = ""                               // required but no default
-	DefaultZone                   = ""                               // default for --zone
-	DefaultRefreshPodsInterval    = 10 * time.Second                 // default for --refreshPodsInterval
-	DefaultRefreshMetricsInterval = 50 * time.Millisecond            // default for --refreshMetricsInterval
-	DefaultRefreshMetricsTimeout  = 1 * time.Second                  // default for --refreshMetricsTimeout
-=======
 	DefaultGrpcPort                         = 9002                             // default for --grpcPort
 	DefaultTargetEndpointKey                = "x-gateway-destination-endpoint" // default for --targetEndpointKey
 	DefaultPoolName                         = ""                               // required but no default
@@ -71,8 +45,8 @@
 	DefaultZone                             = ""                               // default for --zone
 	DefaultRefreshPodsInterval              = 10 * time.Second                 // default for --refreshPodsInterval
 	DefaultRefreshMetricsInterval           = 50 * time.Millisecond            // default for --refreshMetricsInterval
+	DefaultRefreshMetricsTimeout            = 1 * time.Second                  // default for --refreshMetricsTimeout
 	DefaultRefreshPrometheusMetricsInterval = 5 * time.Second                  // default for --refreshPrometheusMetricsInterval
->>>>>>> 6c22d92e
 )
 
 func NewDefaultExtProcServerRunner() *ExtProcServerRunner {
@@ -85,6 +59,7 @@
 		Zone:                             DefaultZone,
 		RefreshPodsInterval:              DefaultRefreshPodsInterval,
 		RefreshMetricsInterval:           DefaultRefreshMetricsInterval,
+		RefreshMetricsTimeout:            DefaultRefreshMetricsTimeout,
 		RefreshPrometheusMetricsInterval: DefaultRefreshPrometheusMetricsInterval,
 		// Scheme, Config, and Datastore can be assigned later.
 	}
@@ -154,11 +129,7 @@
 
 		// Initialize backend provider
 		pp := backend.NewProvider(podMetricsClient, podDatastore)
-<<<<<<< HEAD
-		if err := pp.Init(r.RefreshPodsInterval, r.RefreshMetricsInterval, r.RefreshMetricsTimeout); err != nil {
-=======
-		if err := pp.Init(r.RefreshPodsInterval, r.RefreshMetricsInterval, r.RefreshPrometheusMetricsInterval); err != nil {
->>>>>>> 6c22d92e
+		if err := pp.Init(r.RefreshPodsInterval, r.RefreshMetricsInterval, r.RefreshMetricsTimeout, r.RefreshPrometheusMetricsInterval); err != nil {
 			klog.Fatalf("Failed to initialize backend provider: %v", err)
 		}
 
