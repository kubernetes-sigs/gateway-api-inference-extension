--- conflicted
+++ resolved
@@ -96,11 +96,7 @@
 	for _, test := range tests {
 		t.Run(test.name, func(t *testing.T) {
 			p := NewProvider(test.pmc, test.datastore)
-<<<<<<< HEAD
-			err := p.Init(10*time.Millisecond, time.Millisecond, time.Second)
-=======
-			err := p.Init(time.Millisecond, time.Millisecond, time.Millisecond)
->>>>>>> 6c22d92e
+			err := p.Init(10*time.Millisecond, time.Millisecond, time.Second, 10*time.Millisecond)
 			if test.initErr != (err != nil) {
 				t.Fatalf("Unexpected error, got: %v, want: %v", err, test.initErr)
 			}
