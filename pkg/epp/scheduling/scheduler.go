--- conflicted
+++ resolved
@@ -212,7 +212,6 @@
 		plugin.PostSchedule(ctx, res)
 		metrics.RecordSchedulerPluginProcessingLatency(plugins.PostSchedulePluginType, plugin.Name(), time.Since(before))
 	}
-<<<<<<< HEAD
 }
 
 // OnResponse is invoked during the processing of a response from an inference pod. It will invoke
@@ -258,6 +257,4 @@
 	}
 
 	return sheddableRequestFilter.Filter(ctx, pods)
-=======
->>>>>>> 10ec261b
 }