--- conflicted
+++ resolved
@@ -128,20 +128,13 @@
 		logger = log.FromContext(ctx).WithValues("response", resp)
 	}
 	return &SchedulingContext{
-<<<<<<< HEAD
-		Context:      ctx,
-		Logger:       logger,
-		Req:          req,
-		Resp:         resp,
-		PodsSnapshot: pods,
-=======
 		Context:       ctx,
 		Logger:        logger,
 		Req:           req,
+		Resp:          resp,
 		PodsSnapshot:  pods,
 		PluginState:   make(map[PluginName]any),
 		pluginStateMu: &sync.RWMutex{},
->>>>>>> 10ec261b
 	}
 }
 
