--- conflicted
+++ resolved
@@ -23,13 +23,8 @@
 
 // NewSchedulerConfig creates a new SchedulerConfig object with the given plugins.
 func NewSchedulerConfig(preSchedulePlugins []plugins.PreSchedule, filters []plugins.Filter, scorers map[plugins.Scorer]int,
-<<<<<<< HEAD
-	picker plugins.Picker, postSchedulePlugins []plugins.PostSchedule, postResponsePlugins []plugins.PostResponse) *SchedulerConfig {
-	return &SchedulerConfig{
-=======
-	picker plugins.Picker, postSchedulePlugins []plugins.PostSchedule, opts ...ConfigOption) *SchedulerConfig {
+	picker plugins.Picker, postSchedulePlugins []plugins.PostSchedule, postResponsePlugins []plugins.PostResponse, opts ...ConfigOption) *SchedulerConfig {
 	config := &SchedulerConfig{
->>>>>>> 10ec261b
 		preSchedulePlugins:  preSchedulePlugins,
 		filters:             filters,
 		scorers:             scorers,
@@ -55,16 +50,7 @@
 
 type ConfigOption func(*SchedulerConfig)
 
-<<<<<<< HEAD
-// For build time plugins changes, it's recommended to change the defaultConfig variable in this file.
-var defaultConfig = &SchedulerConfig{
-	preSchedulePlugins:  []plugins.PreSchedule{},
-	filters:             []plugins.Filter{defPlugin},
-	scorers:             map[plugins.Scorer]int{},
-	picker:              defPlugin,
-	postSchedulePlugins: []plugins.PostSchedule{},
-	postResponsePlugins: []plugins.PostResponse{},
-=======
+
 // TODO(https://github.com/kubernetes-sigs/gateway-api-inference-extension/issues/813): Replace this
 // with a more generic way to add plugins.
 func AddPrefixPlugin(prefixConfig prefix.Config, weight int) ConfigOption {
@@ -74,5 +60,4 @@
 		cfg.postSchedulePlugins = append(cfg.postSchedulePlugins, prefixPlugin)
 		cfg.scorers[prefixPlugin] = weight
 	}
->>>>>>> 10ec261b
 }