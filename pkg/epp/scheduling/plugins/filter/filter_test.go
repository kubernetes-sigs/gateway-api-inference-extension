--- conflicted
+++ resolved
@@ -32,16 +32,9 @@
 
 type filterAll struct{}
 
-<<<<<<< HEAD
-	for _, test := range tests {
-		t.Run(test.name, func(t *testing.T) {
-			ctx := types.NewSchedulingContext(context.Background(), test.req, nil, test.input)
-			got := test.filter.Filter(ctx, test.input)
-=======
 func (f *filterAll) Name() string {
 	return "filter all"
 }
->>>>>>> 10ec261b
 
 func (f *filterAll) Filter(ctx *types.SchedulingContext, pods []types.Pod) []types.Pod {
 	return []types.Pod{}
@@ -178,13 +171,8 @@
 
 	for _, test := range tests {
 		t.Run(test.name, func(t *testing.T) {
-<<<<<<< HEAD
 			ctx := types.NewSchedulingContext(context.Background(), test.req, nil, test.input)
-			got := test.f(ctx, test.input)
-=======
-			ctx := types.NewSchedulingContext(context.Background(), test.req, test.input)
 			got := test.filter.Filter(ctx, test.input)
->>>>>>> 10ec261b
 
 			if diff := cmp.Diff(test.output, got); diff != "" {
 				t.Errorf("Unexpected output (-want +got): %v", diff)
