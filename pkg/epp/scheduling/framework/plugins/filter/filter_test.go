/*
Copyright 2025 The Kubernetes Authors.

Licensed under the Apache License, Version 2.0 (the "License");
you may not use this file except in compliance with the License.
You may obtain a copy of the License at

    http://www.apache.org/licenses/LICENSE-2.0

Unless required by applicable law or agreed to in writing, software
distributed under the License is distributed on an "AS IS" BASIS,
WITHOUT WARRANTIES OR CONDITIONS OF ANY KIND, either express or implied.
See the License for the specific language governing permissions and
limitations under the License.
*/

package filter

import (
	"context"
	"testing"

	"github.com/google/go-cmp/cmp"
	"github.com/google/uuid"
	k8stypes "k8s.io/apimachinery/pkg/types"
	"sigs.k8s.io/gateway-api-inference-extension/pkg/epp/backend"
	backendmetrics "sigs.k8s.io/gateway-api-inference-extension/pkg/epp/backend/metrics"
	"sigs.k8s.io/gateway-api-inference-extension/pkg/epp/scheduling/config"
	"sigs.k8s.io/gateway-api-inference-extension/pkg/epp/scheduling/framework"
	"sigs.k8s.io/gateway-api-inference-extension/pkg/epp/scheduling/types"
)

// compile-time type assertion
var _ framework.Filter = &filterAll{}

type filterAll struct{}

func (f *filterAll) Name() string {
	return "filter all"
}

func (f *filterAll) Filter(_ context.Context, _ *types.LLMRequest, _ *types.CycleState, pods []types.Pod) []types.Pod {
	return []types.Pod{}
}

func TestFilter(t *testing.T) {
	tests := []struct {
		name   string
		req    *types.LLMRequest
		filter framework.Filter
		input  []types.Pod
		output []types.Pod
	}{
		{
			name:   "simple filter filters all pods",
			filter: &filterAll{},
			output: []types.Pod{},
		},
		{
			name:   "least queuing empty input",
			filter: NewLeastQueueFilter(),
			input:  []types.Pod{},
			output: []types.Pod{},
		},
		{
			name:   "least queuing",
			filter: NewLeastQueueFilter(),
			input: []types.Pod{
				&types.PodMetrics{
					MetricsState: &backendmetrics.MetricsState{
						WaitingQueueSize: 0,
					},
				},
				&types.PodMetrics{
					MetricsState: &backendmetrics.MetricsState{
						WaitingQueueSize: 3,
					},
				},
				&types.PodMetrics{
					MetricsState: &backendmetrics.MetricsState{
						WaitingQueueSize: 10,
					},
				},
			},
			output: []types.Pod{
				&types.PodMetrics{
					MetricsState: &backendmetrics.MetricsState{
						WaitingQueueSize: 0,
					},
				},
				&types.PodMetrics{
					MetricsState: &backendmetrics.MetricsState{
						WaitingQueueSize: 3,
					},
				},
			},
		},
		{
			name:   "least kv cache empty input",
			filter: NewLeastKVCacheFilter(),
			input:  []types.Pod{},
			output: []types.Pod{},
		},
		{
			name:   "least kv cache",
			filter: NewLeastKVCacheFilter(),
			input: []types.Pod{
				&types.PodMetrics{
					MetricsState: &backendmetrics.MetricsState{
						KVCacheUsagePercent: 0,
					},
				},
				&types.PodMetrics{
					MetricsState: &backendmetrics.MetricsState{
						KVCacheUsagePercent: 0.3,
					},
				},
				&types.PodMetrics{
					MetricsState: &backendmetrics.MetricsState{
						KVCacheUsagePercent: 1.0,
					},
				},
			},
			output: []types.Pod{
				&types.PodMetrics{
					MetricsState: &backendmetrics.MetricsState{
						KVCacheUsagePercent: 0,
					},
				},
				&types.PodMetrics{
					MetricsState: &backendmetrics.MetricsState{
						KVCacheUsagePercent: 0.3,
					},
				},
			},
		},
<<<<<<< HEAD
		{
			name:   "SheddableCapacityFilter, sheddable request",
			req:    &types.LLMRequest{Critical: false},
			filter: &SheddableCapacityFilter{queueThreshold: 0, kvCacheThreshold: 0.8},
			input: []types.Pod{
				&types.PodMetrics{
					// This pod should be returned.
					MetricsState: &backendmetrics.MetricsState{
						WaitingQueueSize:    0,
						KVCacheUsagePercent: 0,
					},
				},
				&types.PodMetrics{
					// Queue is non zero, despite low kv cache, should not return.
					MetricsState: &backendmetrics.MetricsState{
						WaitingQueueSize:    1,
						KVCacheUsagePercent: 0.3,
					},
				},
				&types.PodMetrics{
					// High kv cache despite zero queue, should not return
					MetricsState: &backendmetrics.MetricsState{
						WaitingQueueSize:    0,
						KVCacheUsagePercent: 1.0,
					},
				},
			},
			output: []types.Pod{
				&types.PodMetrics{
					MetricsState: &backendmetrics.MetricsState{
						WaitingQueueSize:    0,
						KVCacheUsagePercent: 0,
					},
				},
			},
		},
		{
			name:   "TestHeaderBasedFilter, header endpoint unset in request",
			req:    &types.LLMRequest{}, // Delieverately unset the header.
			filter: &HeaderBasedTestingFilter{},
			input: []types.Pod{
				&types.PodMetrics{
					Pod: &backend.Pod{
						Address: "test-endpoint",
					},
				},
			},
			output: []types.Pod{},
		},
		{
			name:   "TestHeaderBasedFilter, header endpoint set in request but no match",
			req:    &types.LLMRequest{Headers: map[string]string{headerTestEppEndPointSelectionKey: "test-endpoint"}},
			filter: &HeaderBasedTestingFilter{},
			input: []types.Pod{
				&types.PodMetrics{
					Pod: &backend.Pod{
						Address: "test-endpoint-unmatch",
					},
				},
			},
			output: []types.Pod{},
		},
		{
			name:   "TestHeaderBasedFilter, header endpoint set",
			req:    &types.LLMRequest{Headers: map[string]string{headerTestEppEndPointSelectionKey: "test-endpoint"}},
			filter: &HeaderBasedTestingFilter{},
			input: []types.Pod{
				&types.PodMetrics{
					Pod: &backend.Pod{
						Address: "test-endpoint",
					},
				},
			},
			output: []types.Pod{
				&types.PodMetrics{
					Pod: &backend.Pod{
						Address: "test-endpoint",
					},
				},
			},
		},
=======
>>>>>>> 8e112db2
	}

	for _, test := range tests {
		t.Run(test.name, func(t *testing.T) {
			got := test.filter.Filter(context.Background(), test.req, types.NewCycleState(), test.input)

			if diff := cmp.Diff(test.output, got); diff != "" {
				t.Errorf("Unexpected output (-want +got): %v", diff)
			}
		})
	}
}

// TestLoRASoftAffinityDistribution tests that the loRASoftAffinityFilter function
// properly distributes requests according to the loraAffinityThreshold
func TestLoRASoftAffinityDistribution(t *testing.T) {
	const (
		testModelName     = "test-model"
		testAffinityModel = "test-affinity-model"
		numIterations     = 10000
		tolerancePercent  = 5.0 // Allow 5% tolerance from expected distribution
	)

	// Save original config value to restore later
	originalThreshold := config.Conf.LoraAffinityThreshold

	// Set a specific test value for this test
	testThreshold := 0.75 // 75%
	config.Conf.LoraAffinityThreshold = testThreshold

	// Ensure we restore the original threshold when test completes
	defer func() {
		config.Conf.LoraAffinityThreshold = originalThreshold
	}()

	// Create a test request and pods
	req := &types.LLMRequest{
		TargetModel: testAffinityModel,
		RequestId:   uuid.NewString(),
	}

	// Test setup: One affinity pod and one available pod
	pods := []types.Pod{
		&types.PodMetrics{
			Pod: &backend.Pod{NamespacedName: k8stypes.NamespacedName{Name: "affinity-pod"}},
			MetricsState: &backendmetrics.MetricsState{
				MaxActiveModels: 2,
				ActiveModels: map[string]int{
					testAffinityModel: 1,
				},
			},
		},
		&types.PodMetrics{
			Pod: &backend.Pod{NamespacedName: k8stypes.NamespacedName{Name: "available-pod"}},
			MetricsState: &backendmetrics.MetricsState{
				MaxActiveModels: 2,
				ActiveModels:    map[string]int{},
			},
		},
	}
	// Run the filter function multiple times and count the results
	affinityCount := 0
	availableCount := 0

	// Use the test threshold value
	expectedAffinityPercent := config.Conf.LoraAffinityThreshold * 100
	expectedAvailabilityPercent := 100 - expectedAffinityPercent

	// initialize LoraAffinityFilter
	LoraAffinityFilter := NewLoraAffinityFilter()

	for range numIterations {
		result := LoraAffinityFilter.Filter(context.Background(), req, types.NewCycleState(), pods)

		// Check which type of pod was returned
		if len(result) != 1 {
			t.Fatalf("Expected exactly one pod in result, got %d", len(result))
		}

		// Identify if the returned pod is the affinity pod or available pod
		if _, exists := result[0].GetMetrics().ActiveModels[testAffinityModel]; exists {
			affinityCount++
		} else {
			availableCount++
		}
	}

	// Calculate the actual percentages
	actualAffinityPercent := float64(affinityCount) / float64(numIterations) * 100
	actualAvailablePercent := float64(availableCount) / float64(numIterations) * 100

	// Check if the distribution matches expected threshold within tolerance
	affinityLowerBound := expectedAffinityPercent - tolerancePercent
	affinityUpperBound := expectedAffinityPercent + tolerancePercent

	availableLowerBound := expectedAvailabilityPercent - tolerancePercent
	availableUpperBound := expectedAvailabilityPercent + tolerancePercent

	t.Logf("Distribution results over %d iterations:", numIterations)
	t.Logf("Expected affinity percent: %.2f%% (threshold: %.2f)", expectedAffinityPercent, config.Conf.LoraAffinityThreshold)
	t.Logf("Expected availability percent: %.2f%% (threshold: %.2f)", expectedAvailabilityPercent, config.Conf.LoraAffinityThreshold)
	t.Logf("Actual affinity percent: %.2f%% (%d out of %d)", actualAffinityPercent, affinityCount, numIterations)
	t.Logf("Actual available percent: %.2f%% (%d out of %d)", actualAvailablePercent, availableCount, numIterations)

	if actualAffinityPercent < affinityLowerBound || actualAffinityPercent > affinityUpperBound {
		t.Errorf("Affinity selection percent %.2f%% outside expected range %.2f%% to %.2f%%",
			actualAffinityPercent, affinityLowerBound, affinityUpperBound)
	}
	if actualAvailablePercent < availableLowerBound || actualAvailablePercent > availableUpperBound {
		t.Errorf("Availability selection percent %.2f%% outside expected range %.2f%% to %.2f%%",
			actualAvailablePercent, availableLowerBound, availableUpperBound)
	}
}<|MERGE_RESOLUTION|>--- conflicted
+++ resolved
@@ -134,43 +134,6 @@
 				},
 			},
 		},
-<<<<<<< HEAD
-		{
-			name:   "SheddableCapacityFilter, sheddable request",
-			req:    &types.LLMRequest{Critical: false},
-			filter: &SheddableCapacityFilter{queueThreshold: 0, kvCacheThreshold: 0.8},
-			input: []types.Pod{
-				&types.PodMetrics{
-					// This pod should be returned.
-					MetricsState: &backendmetrics.MetricsState{
-						WaitingQueueSize:    0,
-						KVCacheUsagePercent: 0,
-					},
-				},
-				&types.PodMetrics{
-					// Queue is non zero, despite low kv cache, should not return.
-					MetricsState: &backendmetrics.MetricsState{
-						WaitingQueueSize:    1,
-						KVCacheUsagePercent: 0.3,
-					},
-				},
-				&types.PodMetrics{
-					// High kv cache despite zero queue, should not return
-					MetricsState: &backendmetrics.MetricsState{
-						WaitingQueueSize:    0,
-						KVCacheUsagePercent: 1.0,
-					},
-				},
-			},
-			output: []types.Pod{
-				&types.PodMetrics{
-					MetricsState: &backendmetrics.MetricsState{
-						WaitingQueueSize:    0,
-						KVCacheUsagePercent: 0,
-					},
-				},
-			},
-		},
 		{
 			name:   "TestHeaderBasedFilter, header endpoint unset in request",
 			req:    &types.LLMRequest{}, // Delieverately unset the header.
@@ -216,8 +179,6 @@
 				},
 			},
 		},
-=======
->>>>>>> 8e112db2
 	}
 
 	for _, test := range tests {
