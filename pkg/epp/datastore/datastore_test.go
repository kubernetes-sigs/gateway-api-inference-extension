--- conflicted
+++ resolved
@@ -328,7 +328,6 @@
 	}
 
 	for _, test := range tests {
-<<<<<<< HEAD
 		period := time.Millisecond
 		factories := []datalayer.EndpointFactory{
 			backendmetrics.NewPodMetricsFactory(&backendmetrics.FakePodMetricsClient{Res: test.metrics, Err: test.err}, period),
@@ -351,33 +350,7 @@
 				}
 				time.Sleep(1 * time.Second) // Give some time for the metrics to be fetched.
 				if test.predict == nil {
-					test.predict = backendmetrics.AllPodsPredicate
-=======
-		t.Run(test.name, func(t *testing.T) {
-			ctx, cancel := context.WithCancel(context.Background())
-			defer cancel()
-			// Set up the scheme.
-			scheme := runtime.NewScheme()
-			_ = clientgoscheme.AddToScheme(scheme)
-			fakeClient := fake.NewClientBuilder().
-				WithScheme(scheme).
-				Build()
-			pmf := backendmetrics.NewPodMetricsFactory(test.pmc, time.Millisecond)
-			ds := NewDatastore(ctx, pmf, 0)
-			_ = ds.PoolSet(ctx, fakeClient, pooltuil.InferencePoolToEndpointPool(inferencePool))
-			for _, pod := range test.storePods {
-				ds.PodUpdateOrAddIfNotExist(pod)
-			}
-			time.Sleep(1 * time.Second) // Give some time for the metrics to be fetched.
-			if test.predict == nil {
-				test.predict = AllPodsPredicate
-			}
-			assert.EventuallyWithT(t, func(t *assert.CollectT) {
-				got := ds.PodList(test.predict)
-				metrics := []*backendmetrics.MetricsState{}
-				for _, one := range got {
-					metrics = append(metrics, one.GetMetrics())
->>>>>>> cbbfd0ed
+					test.predict = AllPodsPredicate
 				}
 				assert.EventuallyWithT(t, func(t *assert.CollectT) {
 					got := ds.PodList(test.predict)
@@ -436,7 +409,6 @@
 		},
 	}
 	for _, test := range tests {
-<<<<<<< HEAD
 		period := time.Second
 		factories := []datalayer.EndpointFactory{
 			backendmetrics.NewPodMetricsFactory(&backendmetrics.FakePodMetricsClient{}, period),
@@ -456,7 +428,7 @@
 
 				test.op(ctx, ds)
 				var gotPods []*corev1.Pod
-				for _, pm := range ds.PodList(backendmetrics.AllPodsPredicate) {
+				for _, pm := range ds.PodList(AllPodsPredicate) {
 					pod := &corev1.Pod{ObjectMeta: metav1.ObjectMeta{Name: pm.GetPod().PodName, Namespace: pm.GetPod().NamespacedName.Namespace}, Status: corev1.PodStatus{PodIP: pm.GetPod().GetIPAddress()}}
 					gotPods = append(gotPods, pod)
 				}
@@ -465,30 +437,6 @@
 				}
 			})
 		}
-=======
-		t.Run(test.name, func(t *testing.T) {
-			ctx := context.Background()
-			pmf := backendmetrics.NewPodMetricsFactory(&backendmetrics.FakePodMetricsClient{}, time.Second)
-			ds := NewDatastore(t.Context(), pmf, 0)
-			fakeClient := fake.NewFakeClient()
-			if err := ds.PoolSet(ctx, fakeClient, pooltuil.InferencePoolToEndpointPool(inferencePool)); err != nil {
-				t.Error(err)
-			}
-			for _, pod := range test.existingPods {
-				ds.PodUpdateOrAddIfNotExist(pod)
-			}
-
-			test.op(ctx, ds)
-			var gotPods []*corev1.Pod
-			for _, pm := range ds.PodList(AllPodsPredicate) {
-				pod := &corev1.Pod{ObjectMeta: metav1.ObjectMeta{Name: pm.GetPod().PodName, Namespace: pm.GetPod().NamespacedName.Namespace}, Status: corev1.PodStatus{PodIP: pm.GetPod().GetIPAddress()}}
-				gotPods = append(gotPods, pod)
-			}
-			if !cmp.Equal(gotPods, test.wantPods, cmpopts.SortSlices(func(a, b *corev1.Pod) bool { return a.Name < b.Name })) {
-				t.Errorf("got (%v) != want (%v);", gotPods, test.wantPods)
-			}
-		})
->>>>>>> cbbfd0ed
 	}
 }
 
@@ -651,7 +599,6 @@
 	}
 
 	for _, test := range tests {
-<<<<<<< HEAD
 		period := time.Second
 		factories := []datalayer.EndpointFactory{
 			backendmetrics.NewPodMetricsFactory(&backendmetrics.FakePodMetricsClient{}, period),
@@ -671,7 +618,7 @@
 
 				test.op(ctx, ds)
 				var gotPodInfos []*datalayer.PodInfo
-				for _, pm := range ds.PodList(backendmetrics.AllPodsPredicate) {
+				for _, pm := range ds.PodList(AllPodsPredicate) {
 					gotPodInfos = append(gotPodInfos, pm.GetPod())
 				}
 				if diff := cmp.Diff(test.wantPodInfos, gotPodInfos, cmpopts.SortSlices(func(a, b *datalayer.PodInfo) bool { return a.NamespacedName.Name < b.NamespacedName.Name })); diff != "" {
@@ -679,28 +626,5 @@
 				}
 			})
 		}
-=======
-		t.Run(test.name, func(t *testing.T) {
-			ctx := context.Background()
-			pmf := backendmetrics.NewPodMetricsFactory(&backendmetrics.FakePodMetricsClient{}, time.Second)
-			ds := NewDatastore(t.Context(), pmf, 0)
-			fakeClient := fake.NewFakeClient()
-			if err := ds.PoolSet(ctx, fakeClient, pooltuil.InferencePoolToEndpointPool(test.pool)); err != nil {
-				t.Error(err)
-			}
-			for _, pod := range test.existingPods {
-				ds.PodUpdateOrAddIfNotExist(pod)
-			}
-
-			test.op(ctx, ds)
-			var gotPodInfos []*datalayer.PodInfo
-			for _, pm := range ds.PodList(AllPodsPredicate) {
-				gotPodInfos = append(gotPodInfos, pm.GetPod())
-			}
-			if diff := cmp.Diff(test.wantPodInfos, gotPodInfos, cmpopts.SortSlices(func(a, b *datalayer.PodInfo) bool { return a.NamespacedName.Name < b.NamespacedName.Name })); diff != "" {
-				t.Errorf("ConvertTo() mismatch (-want +got):\n%s", diff)
-			}
-		})
->>>>>>> cbbfd0ed
 	}
 }