/*
Copyright 2025 The Kubernetes Authors.

Licensed under the Apache License, Version 2.0 (the "License");
you may not use this file except in compliance with the License.
You may obtain a copy of the License at

    http://www.apache.org/licenses/LICENSE-2.0

Unless required by applicable law or agreed to in writing, software
distributed under the License is distributed on an "AS IS" BASIS,
WITHOUT WARRANTIES OR CONDITIONS OF ANY KIND, either express or implied.
See the License for the specific language governing permissions and
limitations under the License.
*/

package requestcontrol

import (
	"context"

	"sigs.k8s.io/gateway-api-inference-extension/pkg/epp/backend"
	"sigs.k8s.io/gateway-api-inference-extension/pkg/epp/plugins"
	"sigs.k8s.io/gateway-api-inference-extension/pkg/epp/scheduling/types"
)

const (
	PreRequestExtensionPoint        = "PreRequest"
	ResponseReceivedExtensionPoint  = "ResponseReceived"
	ResponseStreamingExtensionPoint = "ResponseStreaming"
	ResponseCompleteExtensionPoint  = "ResponseComplete"
)

// PreRequest is called by the director after a getting result from scheduling layer and
// before a request is sent to the selected model server.
type PreRequest interface {
	plugins.Plugin
	PreRequest(ctx context.Context, request *types.LLMRequest, schedulingResult *types.SchedulingResult)
}

// ResponseReceived is called by the director after the response headers are successfully received
// which indicates the beginning of the response handling by the model server.
// The given pod argument is the pod that served the request.
type ResponseReceived interface {
	plugins.Plugin
	ResponseReceived(ctx context.Context, request *types.LLMRequest, response *Response, targetPod *backend.Pod)
}

// ResponseStreaming is called by the director after each chunk of streaming response is sent.
type ResponseStreaming interface {
	plugins.Plugin
	ResponseStreaming(ctx context.Context, request *types.LLMRequest, response *Response, targetPod *backend.Pod)
}

// ResponseComplete is called by the director after the complete response is sent.
type ResponseComplete interface {
	plugins.Plugin
<<<<<<< HEAD
	ResponseComplete(ctx context.Context, request *types.LLMRequest, response *Response, targetPod *backend.Pod)
}

// PrepareRequestData is called by the director before scheduling requests.
// PrepareDataPlugin plugin is implemented by data producers which produce data from different sources.
type PrepareDataPlugin interface {
	plugins.ProducerPlugin
	plugins.ConsumerPlugin
	PrepareRequestData(ctx context.Context, request *types.LLMRequest, pods []types.Pod) error
}

// AdmissionPlugin is called by the director after the prepare data phase and before scheduling.
// When a request has to go through multiple AdmissionPlugin,
// the request is admitted only if all plugins say that the request should be admitted.
type AdmissionPlugin interface {
	plugins.Plugin
	// AdmitRequest returns the denial reason, wrapped as error if the request is denied.
	// If the request is allowed, it returns nil.
	AdmitRequest(ctx context.Context, request *types.LLMRequest, pods []types.Pod) error
=======
	ResponseComplete(ctx context.Context, request *types.LLMRequest, response *types.LLMResponse, targetPod *backend.Pod)
>>>>>>> 39ae663f
}<|MERGE_RESOLUTION|>--- conflicted
+++ resolved
@@ -55,8 +55,7 @@
 // ResponseComplete is called by the director after the complete response is sent.
 type ResponseComplete interface {
 	plugins.Plugin
-<<<<<<< HEAD
-	ResponseComplete(ctx context.Context, request *types.LLMRequest, response *Response, targetPod *backend.Pod)
+	ResponseComplete(ctx context.Context, request *types.LLMRequest, response *types.LLMResponse, targetPod *backend.Pod)
 }
 
 // PrepareRequestData is called by the director before scheduling requests.
@@ -75,7 +74,4 @@
 	// AdmitRequest returns the denial reason, wrapped as error if the request is denied.
 	// If the request is allowed, it returns nil.
 	AdmitRequest(ctx context.Context, request *types.LLMRequest, pods []types.Pod) error
-=======
-	ResponseComplete(ctx context.Context, request *types.LLMRequest, response *types.LLMResponse, targetPod *backend.Pod)
->>>>>>> 39ae663f
 }